--- conflicted
+++ resolved
@@ -101,7 +101,18 @@
         ext3Calls.should.equal(0);
     });
 
-<<<<<<< HEAD
+    it('A simple extension is invoked properly when an HX-Trigger event w/ a namespace fires', function () {
+        this.server.respondWith("GET", "/test", [200, {"HX-Trigger":"namespace:example"}, ""]);
+        var btn = make('<button data-hx-get="/test" data-hx-ext="ext-4">Click Me!</button>')
+        btn.click();
+        this.server.respond();
+        ext1Calls.should.equal(0);
+        ext2Calls.should.equal(0);
+        ext3Calls.should.equal(0);
+        ext4Calls.should.equal(1);
+
+    });
+
     it('Extensions are ignored properly', function () {
         this.server.respondWith("GET", "/test", "Clicked!");
 
@@ -122,18 +133,6 @@
         ext1Calls.should.equal(1);
         ext2Calls.should.equal(2);
         ext3Calls.should.equal(0);
-=======
-    it('A simple extension is invoked properly when an HX-Trigger event w/ a namespace fires', function () {
-        this.server.respondWith("GET", "/test", [200, {"HX-Trigger":"namespace:example"}, ""]);
-        var btn = make('<button data-hx-get="/test" data-hx-ext="ext-4">Click Me!</button>')
-        btn.click();
-        this.server.respond();
-        ext1Calls.should.equal(0);
-        ext2Calls.should.equal(0);
-        ext3Calls.should.equal(0);
-        ext4Calls.should.equal(1);
->>>>>>> f9c757bd
-    });
-
+    })
 
 });