--- conflicted
+++ resolved
@@ -62,17 +62,7 @@
             },
             parseInterval:parseInterval,
             _:internalEval,
-<<<<<<< HEAD
-            version: "1.6.0"
-=======
-            createEventSource: function(url){
-                return new EventSource(url, {withCredentials:true})
-            },
-            createWebSocket: function(url){
-                return new WebSocket(url, []);
-            },
             version: "1.6.1"
->>>>>>> 2d9c49a8
         };
 
         /** @type {import("./htmx").HtmxInternalApi} */
@@ -1113,17 +1103,12 @@
             }
         }
 
-<<<<<<< HEAD
-        /**
+        /**
+         * 
+         * @param {Event} evt 
          * @param {HTMLElement} elt 
-         * @returns {boolean}
-         */
-        function shouldCancel(elt) {
-            return elt.tagName === "FORM" ||
-                (matches(elt, 'input[type="submit"], button') && closest(elt, 'form') !== null) ||
-                (elt.tagName === "A" && elt.href && (elt.getAttribute('href') === '#' ||
-                                                     elt.getAttribute('href').indexOf("#") !== 0));
-=======
+         * @returns 
+         */
         function shouldCancel(evt, elt) {
             if (evt.type === "submit" || evt.type === "click") {
                 if (elt.tagName === "FORM") {
@@ -1138,7 +1123,6 @@
                 }
             }
             return false;
->>>>>>> 2d9c49a8
         }
 
         function ignoreBoostedAnchorCtrlClick(elt, evt) {
@@ -1280,218 +1264,6 @@
             }
         }
 
-<<<<<<< HEAD
-=======
-        function processWebSocketInfo(elt, nodeData, info) {
-            var values = splitOnWhitespace(info);
-            for (var i = 0; i < values.length; i++) {
-                var value = values[i].split(/:(.+)/);
-                if (value[0] === "connect") {
-                    ensureWebSocket(elt, value[1], 0);
-                }
-                if (value[0] === "send") {
-                    processWebSocketSend(elt);
-                }
-            }
-        }
-
-        function ensureWebSocket(elt, wssSource, retryCount) {
-            if (!bodyContains(elt)) {
-                return;  // stop ensuring websocket connection when socket bearing element ceases to exist
-            }
-
-            if (wssSource.indexOf("/") == 0) {  // complete absolute paths only
-                var base_part = location.hostname + (location.port ? ':'+location.port: '');
-                if (location.protocol == 'https:') {
-                    wssSource = "wss://" + base_part + wssSource;
-                } else if (location.protocol == 'http:') {
-                    wssSource = "ws://" + base_part + wssSource;
-                }
-            }
-            var socket = htmx.createWebSocket(wssSource);
-            socket.onerror = function (e) {
-                triggerErrorEvent(elt, "htmx:wsError", {error:e, socket:socket});
-                maybeCloseWebSocketSource(elt);
-            };
-
-            socket.onclose = function (e) {
-                if ([1006, 1012, 1013].indexOf(e.code) >= 0) {  // Abnormal Closure/Service Restart/Try Again Later
-                    var delay = getWebSocketReconnectDelay(retryCount);
-                    setTimeout(function() {
-                        ensureWebSocket(elt, wssSource, retryCount+1);  // creates a websocket with a new timeout
-                    }, delay);
-                }
-            };
-            socket.onopen = function (e) {
-                retryCount = 0;
-            }
-
-            getInternalData(elt).webSocket = socket;
-            socket.addEventListener('message', function (event) {
-                if (maybeCloseWebSocketSource(elt)) {
-                    return;
-                }
-
-                var response = event.data;
-                withExtensions(elt, function(extension){
-                    response = extension.transformResponse(response, null, elt);
-                });
-
-                var settleInfo = makeSettleInfo(elt);
-                var fragment = makeFragment(response);
-                var children = toArray(fragment.children);
-                for (var i = 0; i < children.length; i++) {
-                    var child = children[i];
-                    oobSwap(getAttributeValue(child, "hx-swap-oob") || "true", child, settleInfo);
-                }
-
-                settleImmediately(settleInfo.tasks);
-            });
-        }
-
-        function maybeCloseWebSocketSource(elt) {
-            if (!bodyContains(elt)) {
-                getInternalData(elt).webSocket.close();
-                return true;
-            }
-        }
-
-        function processWebSocketSend(elt) {
-            var webSocketSourceElt = getClosestMatch(elt, function (parent) {
-                return getInternalData(parent).webSocket != null;
-            });
-            if (webSocketSourceElt) {
-                elt.addEventListener(getTriggerSpecs(elt)[0].trigger, function (evt) {
-                    var webSocket = getInternalData(webSocketSourceElt).webSocket;
-                    var headers = getHeaders(elt, webSocketSourceElt);
-                    var results = getInputValues(elt, 'post');
-                    var errors = results.errors;
-                    var rawParameters = results.values;
-                    var expressionVars = getExpressionVars(elt);
-                    var allParameters = mergeObjects(rawParameters, expressionVars);
-                    var filteredParameters = filterValues(allParameters, elt);
-                    filteredParameters['HEADERS'] = headers;
-                    if (errors && errors.length > 0) {
-                        triggerEvent(elt, 'htmx:validation:halted', errors);
-                        return;
-                    }
-                    webSocket.send(JSON.stringify(filteredParameters));
-                    if(shouldCancel(evt, elt)){
-                        evt.preventDefault();
-                    }
-                });
-            } else {
-                triggerErrorEvent(elt, "htmx:noWebSocketSourceError");
-            }
-        }
-
-        function getWebSocketReconnectDelay(retryCount) {
-            var delay = htmx.config.wsReconnectDelay;
-            if (typeof delay === 'function') {
-                // @ts-ignore
-                return delay(retryCount);
-            }
-            if (delay === 'full-jitter') {
-                var exp = Math.min(retryCount, 6);
-                var maxDelay = 1000 * Math.pow(2, exp);
-                return maxDelay * Math.random();
-            }
-            logError('htmx.config.wsReconnectDelay must either be a function or the string "full-jitter"');
-        }
-
-        //====================================================================
-        // Server Sent Events
-        //====================================================================
-
-        function processSSEInfo(elt, nodeData, info) {
-            var values = splitOnWhitespace(info);
-            for (var i = 0; i < values.length; i++) {
-                var value = values[i].split(/:(.+)/);
-                if (value[0] === "connect") {
-                    processSSESource(elt, value[1]);
-                }
-
-                if ((value[0] === "swap")) {
-                    processSSESwap(elt, value[1])
-                }
-            }
-        }
-
-        function processSSESource(elt, sseSrc) {
-            var source = htmx.createEventSource(sseSrc);
-            source.onerror = function (e) {
-                triggerErrorEvent(elt, "htmx:sseError", {error:e, source:source});
-                maybeCloseSSESource(elt);
-            };
-            getInternalData(elt).sseEventSource = source;
-        }
-
-        function processSSESwap(elt, sseEventName) {
-            var sseSourceElt = getClosestMatch(elt, hasEventSource);
-            if (sseSourceElt) {
-                var sseEventSource = getInternalData(sseSourceElt).sseEventSource;
-                var sseListener = function (event) {
-                    if (maybeCloseSSESource(sseSourceElt)) {
-                        sseEventSource.removeEventListener(sseEventName, sseListener);
-                        return;
-                    }
-
-                    ///////////////////////////
-                    // TODO: merge this code with AJAX and WebSockets code in the future.
-
-                    var response = event.data;
-                    withExtensions(elt, function(extension){
-                        response = extension.transformResponse(response, null, elt);
-                    });
-
-                    var swapSpec = getSwapSpecification(elt)
-                    var target = getTarget(elt)
-                    var settleInfo = makeSettleInfo(elt);
-
-                    selectAndSwap(swapSpec.swapStyle, elt, target, response, settleInfo)
-                    settleImmediately(settleInfo.tasks)
-                    triggerEvent(elt, "htmx:sseMessage", event)
-                };
-
-                getInternalData(elt).sseListener = sseListener;
-                sseEventSource.addEventListener(sseEventName, sseListener);
-            } else {
-                triggerErrorEvent(elt, "htmx:noSSESourceError");
-            }
-        }
-
-        function processSSETrigger(elt, verb, path, sseEventName) {
-            var sseSourceElt = getClosestMatch(elt, hasEventSource);
-            if (sseSourceElt) {
-                var sseEventSource = getInternalData(sseSourceElt).sseEventSource;
-                var sseListener = function () {
-                    if (!maybeCloseSSESource(sseSourceElt)) {
-                        if (bodyContains(elt)) {
-                            issueAjaxRequest(verb, path, elt);
-                        } else {
-                            sseEventSource.removeEventListener(sseEventName, sseListener);
-                        }
-                    }
-                };
-                getInternalData(elt).sseListener = sseListener;
-                sseEventSource.addEventListener(sseEventName, sseListener);
-            } else {
-                triggerErrorEvent(elt, "htmx:noSSESourceError");
-            }
-        }
-
-        function maybeCloseSSESource(elt) {
-            if (!bodyContains(elt)) {
-                getInternalData(elt).sseEventSource.close();
-                return true;
-            }
-        }
-
-        function hasEventSource(node) {
-            return getInternalData(node).sseEventSource != null;
-        }
-
->>>>>>> 2d9c49a8
         //====================================================================
 
         function loadImmediately(elt, verb, path, nodeData, delay) {
@@ -1589,12 +1361,7 @@
         function findElementsToProcess(elt) {
             if (elt.querySelectorAll) {
                 var boostedElts = isBoosted() ? ", a, form" : "";
-<<<<<<< HEAD
                 var results = elt.querySelectorAll(VERB_SELECTOR + boostedElts + ", [hx-ext], [data-hx-ext]");
-=======
-                var results = elt.querySelectorAll(VERB_SELECTOR + boostedElts + ", [hx-sse], [data-hx-sse], [hx-ws]," +
-                    " [data-hx-ws], [hx-ext], [hx-data-ext]");
->>>>>>> 2d9c49a8
                 return results;
             } else {
                 return [];
