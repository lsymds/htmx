--- conflicted
+++ resolved
@@ -1795,11 +1795,7 @@
             if (elt.querySelectorAll) {
                 var boostedElts = hasChanceOfBeingBoosted() ? ", a, form" : "";
                 var results = elt.querySelectorAll(VERB_SELECTOR + boostedElts + ", [hx-sse], [data-hx-sse], [hx-ws]," +
-<<<<<<< HEAD
-                    " [data-hx-ws], [hx-ext], [data-hx-ext], [hx-on], [data-hx-on]");
-=======
-                    " [data-hx-ws], [hx-ext], [data-hx-ext], [hx-trigger], [data-hx-trigger]");
->>>>>>> f02a0290
+                    " [data-hx-ws], [hx-ext], [data-hx-ext], [hx-trigger], [data-hx-trigger], [hx-on], [data-hx-on]");
                 return results;
             } else {
                 return [];
