//AMD insanity
(function (root, factory) {
    //@ts-ignore
    if (typeof define === 'function' && define.amd) {
        // AMD. Register as an anonymous module.
        //@ts-ignore
        define([], factory);
    } else {
        // Browser globals
        root.htmx = factory();
    }
}(typeof self !== 'undefined' ? self : this, function () {
return (function () {
        'use strict';

        // Public API
        //** @type {import("./htmx").HtmxApi} */
        // TODO: list all methods in public API
        var htmx = {
            onLoad: onLoadHelper,
            process: processNode,
            on: addEventListenerImpl,
            off: removeEventListenerImpl,
            trigger : triggerEvent,
            ajax : ajaxHelper,
            find : find,
            findAll : findAll,
            closest : closest,
            values : function(elt, type){
                var inputValues = getInputValues(elt, type || "post");
                return inputValues.values;
            },
            remove : removeElement,
            addClass : addClassToElement,
            removeClass : removeClassFromElement,
            toggleClass : toggleClassOnElement,
            takeClass : takeClassForElement,
            defineExtension : defineExtension,
            removeExtension : removeExtension,
            logAll : logAll,
            logger : null,
            config : {
                historyEnabled:true,
                historyCacheSize:10,
                refreshOnHistoryMiss:false,
                defaultSwapStyle:'innerHTML',
                defaultSwapDelay:0,
                defaultSettleDelay:20,
                includeIndicatorStyles:true,
                indicatorClass:'htmx-indicator',
                requestClass:'htmx-request',
                addedClass:'htmx-added',
                settlingClass:'htmx-settling',
                swappingClass:'htmx-swapping',
                allowEval:true,
                attributesToSettle:["class", "style", "width", "height"],
                withCredentials:false,
                timeout:0,
                disableSelector: "[hx-disable], [data-hx-disable]",
                useTemplateFragments: false,
                scrollBehavior: 'smooth',
            },
            parseInterval:parseInterval,
            _:internalEval,
<<<<<<< HEAD
            version: "1.6.1"
=======
            createEventSource: function(url){
                return new EventSource(url, {withCredentials:true})
            },
            createWebSocket: function(url){
                return new WebSocket(url, []);
            },
            version: "1.7.0"
>>>>>>> 0330ad68
        };

        /** @type {import("./htmx").HtmxInternalApi} */
        var internalAPI = {
            bodyContains: bodyContains,
            filterValues: filterValues,
            hasAttribute: hasAttribute,
            getAttributeValue: getAttributeValue,
            getClosestMatch: getClosestMatch,
            getExpressionVars: getExpressionVars,
            getHeaders: getHeaders,
            getInputValues: getInputValues,
            getInternalData: getInternalData,
            getSwapSpecification: getSwapSpecification,
            getTriggerSpecs: getTriggerSpecs,
            getTarget: getTarget,
            makeFragment: makeFragment,
            mergeObjects: mergeObjects,
            makeSettleInfo: makeSettleInfo,
            oobSwap: oobSwap,
            selectAndSwap: selectAndSwap,
            settleImmediately: settleImmediately,
            shouldCancel: shouldCancel,
            triggerEvent: triggerEvent,
            triggerErrorEvent: triggerErrorEvent,
            withExtensions: withExtensions,
        }

        var VERBS = ['get', 'post', 'put', 'delete', 'patch'];
        var VERB_SELECTOR = VERBS.map(function(verb){
            return "[hx-" + verb + "], [data-hx-" + verb + "]"
        }).join(", ");

        //====================================================================
        // Utilities
        //====================================================================

		function parseInterval(str) {
			if (str == undefined)  {
				return undefined
			}
			if (str.slice(-2) == "ms") {
				return parseFloat(str.slice(0,-2)) || undefined
			}
			if (str.slice(-1) == "s") {
				return (parseFloat(str.slice(0,-1)) * 1000) || undefined
			}
			return parseFloat(str) || undefined
        }

        /**
         * @param {HTMLElement} elt 
         * @param {string} name 
         * @returns {(string | null)}
         */
        function getRawAttribute(elt, name) {
            return elt.getAttribute && elt.getAttribute(name);
        }

        // resolve with both hx and data-hx prefixes
        function hasAttribute(elt, qualifiedName) {
            return elt.hasAttribute && (elt.hasAttribute(qualifiedName) ||
                elt.hasAttribute("data-" + qualifiedName));
        }

        /**
         * 
         * @param {HTMLElement} elt 
         * @param {string} qualifiedName 
         * @returns {(string | null)}
         */
        function getAttributeValue(elt, qualifiedName) {
            return getRawAttribute(elt, qualifiedName) || getRawAttribute(elt, "data-" + qualifiedName);
        }

        /**
         * @param {HTMLElement} elt 
         * @returns {HTMLElement | null}
         */
        function parentElt(elt) {
            return elt.parentElement;
        }

        /**
         * @returns {Document}
         */
        function getDocument() {
            return document;
        }

        /**
         * @param {HTMLElement} elt 
         * @param {(e:HTMLElement) => boolean} condition 
         * @returns {HTMLElement | null}
         */
        function getClosestMatch(elt, condition) {
            if (condition(elt)) {
                return elt;
            } else if (parentElt(elt)) {
                return getClosestMatch(parentElt(elt), condition);
            } else {
                return null;
            }
        }

        /**
         * @param {HTMLElement} elt 
         * @param {string} attributeName 
         * @returns {string | null}
         */
        function getClosestAttributeValue(elt, attributeName) {
            var closestAttr = null;
            getClosestMatch(elt, function (e) {
                return closestAttr = getAttributeValue(e, attributeName);
            });
            if (closestAttr !== "unset") {
                return closestAttr;
            }
        }

        /**
         * @param {HTMLElement} elt 
         * @param {string} selector 
         * @returns {boolean}
         */
        function matches(elt, selector) {
            // @ts-ignore: non-standard properties for browser compatability
            // noinspection JSUnresolvedVariable
            var matchesFunction = elt.matches || elt.matchesSelector || elt.msMatchesSelector || elt.mozMatchesSelector || elt.webkitMatchesSelector || elt.oMatchesSelector;
            return matchesFunction && matchesFunction.call(elt, selector);
        }

        /**
         * @param {string} str 
         * @returns {string}
         */
        function getStartTag(str) {
            var tagMatcher = /<([a-z][^\/\0>\x20\t\r\n\f]*)/i
            var match = tagMatcher.exec( str );
            if (match) {
                return match[1].toLowerCase();
            } else {
                return "";
            }
        }

        /**
         * 
         * @param {string} resp 
         * @param {number} depth 
         * @returns {Element}
         */
        function parseHTML(resp, depth) {
            var parser = new DOMParser();
            var responseDoc = parser.parseFromString(resp, "text/html");

            /** @type {Element} */
            var responseNode = responseDoc.body;
            while (depth > 0) {
                depth--;
                // @ts-ignore
                responseNode = responseNode.firstChild;
            }
            if (responseNode == null) {
                // @ts-ignore
                responseNode = getDocument().createDocumentFragment();
            }
            return responseNode;
        }

        /**
         * 
         * @param {string} resp 
         * @returns {Element}
         */
        function makeFragment(resp) {
            if (htmx.config.useTemplateFragments) {
                var documentFragment = parseHTML("<body><template>" + resp + "</template></body>", 0);
                // @ts-ignore type mismatch between DocumentFragment and Element.  
                // TODO: Are these close enough for htmx to use interchangably?
                return documentFragment.querySelector('template').content;
            } else {
                var startTag = getStartTag(resp);
                switch (startTag) {
                    case "thead":
                    case "tbody":
                    case "tfoot":
                    case "colgroup":
                    case "caption":
                        return parseHTML("<table>" + resp + "</table>", 1);
                    case "col":
                        return parseHTML("<table><colgroup>" + resp + "</colgroup></table>", 2);
                    case "tr":
                        return parseHTML("<table><tbody>" + resp + "</tbody></table>", 2);
                    case "td":
                    case "th":
                        return parseHTML("<table><tbody><tr>" + resp + "</tr></tbody></table>", 3);
                    case "script":
                        return parseHTML("<div>" + resp + "</div>", 1);
                    default:
                        return parseHTML(resp, 0);
                }
            }
        }

        /**
         * @param {Function} func 
         */
        function maybeCall(func){
            if(func) {
                func();
            }
        }

        /**
         * @param {any} o 
         * @param {string} type 
         * @returns 
         */
        function isType(o, type) {
            return Object.prototype.toString.call(o) === "[object " + type + "]";
        }

        /**
         * @param {*} o 
         * @returns {o is Function} 
         */
        function isFunction(o) {
            return isType(o, "Function");
        }

        /**
         * @param {*} o 
         * @returns {o is Object}
         */
        function isRawObject(o) {
            return isType(o, "Object");
        }

        /**
         * getInternalData retrieves "private" data stored by htmx within an element
         * @param {HTMLElement} elt 
         * @returns {*}
         */
        function getInternalData(elt) {
            var dataProp = 'htmx-internal-data';
            var data = elt[dataProp];
            if (!data) {
                data = elt[dataProp] = {};
            }
            return data;
        }

        /**
         * toArray converts an ArrayLike object into a real array.
         * @param {ArrayLike} arr 
         * @returns {any[]}
         */
        function toArray(arr) {
            var returnArr = [];
            if (arr) {
                for (var i = 0; i < arr.length; i++) {
                    returnArr.push(arr[i]);
                }
            }
            return returnArr
        }

        function forEach(arr, func) {
            if (arr) {
                for (var i = 0; i < arr.length; i++) {
                    func(arr[i]);
                }
            }
        }

        function isScrolledIntoView(el) {
            var rect = el.getBoundingClientRect();
            var elemTop = rect.top;
            var elemBottom = rect.bottom;
            return elemTop < window.innerHeight && elemBottom >= 0;
        }

        function bodyContains(elt) {
            return getDocument().body.contains(elt);
        }

        function splitOnWhitespace(trigger) {
            return trigger.trim().split(/\s+/);
        }

        /**
         * mergeObjects takes all of the keys from 
         * obj2 and duplicates them into obj1
         * @param {Object} obj1 
         * @param {Object} obj2 
         * @returns {Object}
         */
        function mergeObjects(obj1, obj2) {
            for (var key in obj2) {
                if (obj2.hasOwnProperty(key)) {
                    obj1[key] = obj2[key];
                }
            }
            return obj1;
        }

        function parseJSON(jString) {
            try {
                return JSON.parse(jString);
            } catch(error) {
                logError(error);
                return null;
            }
        }

        //==========================================================================================
        // public API
        //==========================================================================================

        function internalEval(str){
            return maybeEval(getDocument().body, function () {
                return eval(str);
            });
        }

        function onLoadHelper(callback) {
            var value = htmx.on("htmx:load", function(evt) {
                callback(evt.detail.elt);
            });
            return value;
        }

        function logAll(){
            htmx.logger = function(elt, event, data) {
                if(console) {
                    console.log(event, elt, data);
                }
            }
        }

        function find(eltOrSelector, selector) {
            if (selector) {
                return eltOrSelector.querySelector(selector);
            } else {
                return find(getDocument(), eltOrSelector);
            }
        }

        function findAll(eltOrSelector, selector) {
            if (selector) {
                return eltOrSelector.querySelectorAll(selector);
            } else {
                return findAll(getDocument(), eltOrSelector);
            }
        }

        function removeElement(elt, delay) {
            elt = resolveTarget(elt);
            if (delay) {
                setTimeout(function(){removeElement(elt);}, delay)
            } else {
                elt.parentElement.removeChild(elt);
            }
        }

        function addClassToElement(elt, clazz, delay) {
            elt = resolveTarget(elt);
            if (delay) {
                setTimeout(function(){addClassToElement(elt, clazz);}, delay)
            } else {
                elt.classList && elt.classList.add(clazz);
            }
        }

        function removeClassFromElement(elt, clazz, delay) {
            elt = resolveTarget(elt);
            if (delay) {
                setTimeout(function(){removeClassFromElement(elt, clazz);}, delay)
            } else {
                if (elt.classList) {
                    elt.classList.remove(clazz);
                    // if there are no classes left, remove the class attribute
                    if (elt.classList.length === 0) {
                        elt.removeAttribute("class");
                    }
                }
            }
        }

        function toggleClassOnElement(elt, clazz) {
            elt = resolveTarget(elt);
            elt.classList.toggle(clazz);
        }

        function takeClassForElement(elt, clazz) {
            elt = resolveTarget(elt);
            forEach(elt.parentElement.children, function(child){
                removeClassFromElement(child, clazz);
            })
            addClassToElement(elt, clazz);
        }

        function closest(elt, selector) {
            elt = resolveTarget(elt);
            if (elt.closest) {
                return elt.closest(selector);
            } else {
                do{
                    if (elt == null || matches(elt, selector)){
                        return elt;
                    }
                }
                while (elt = elt && parentElt(elt));
            }
        }

        function querySelectorAllExt(elt, selector) {
		    if (selector.indexOf("closest ") === 0) {
                return [closest(elt, selector.substr(8))];
            } else if (selector.indexOf("find ") === 0) {
                return [find(elt, selector.substr(5))];
            } else if (selector === 'document') {
                return [document];
            } else if (selector === 'window') {
                return [window];
            } else {
                return getDocument().querySelectorAll(selector);
            }
        }

        function querySelectorExt(eltOrSelector, selector) {
            if (selector) {
                return querySelectorAllExt(eltOrSelector, selector)[0];
            } else {
                return querySelectorAllExt(getDocument().body, eltOrSelector)[0];
            }
        }

        function resolveTarget(arg2) {
            if (isType(arg2, 'String')) {
                return find(arg2);
            } else {
                return arg2;
            }
        }

        function processEventArgs(arg1, arg2, arg3) {
            if (isFunction(arg2)) {
                return {
                    target: getDocument().body,
                    event: arg1,
                    listener: arg2
                }
            } else {
                return {
                    target: resolveTarget(arg1),
                    event: arg2,
                    listener: arg3
                }
            }

        }

        function addEventListenerImpl(arg1, arg2, arg3) {
            ready(function(){
                var eventArgs = processEventArgs(arg1, arg2, arg3);
                eventArgs.target.addEventListener(eventArgs.event, eventArgs.listener);
            })
            var b = isFunction(arg2);
            return b ? arg2 : arg3;
        }

        function removeEventListenerImpl(arg1, arg2, arg3) {
            ready(function(){
                var eventArgs = processEventArgs(arg1, arg2, arg3);
                eventArgs.target.removeEventListener(eventArgs.event, eventArgs.listener);
            })
            return isFunction(arg2) ? arg2 : arg3;
        }

        //====================================================================
        // Node processing
        //====================================================================

        function getTarget(elt) {
            var explicitTarget = getClosestMatch(elt, function(e){return getAttributeValue(e,"hx-target") !== null});
            if (explicitTarget) {
                var targetStr = getAttributeValue(explicitTarget, "hx-target");
                if (targetStr === "this") {
                    return explicitTarget;
                } else {
                    return querySelectorExt(elt, targetStr)
                }
            } else {
                var data = getInternalData(elt);
                if (data.boosted) {
                    return getDocument().body;
                } else {
                    return elt;
                }
            }
        }

        function shouldSettleAttribute(name) {
            var attributesToSettle = htmx.config.attributesToSettle;
            for (var i = 0; i < attributesToSettle.length; i++) {
                if (name === attributesToSettle[i]) {
                    return true;
                }
            }
            return false;
        }

        function cloneAttributes(mergeTo, mergeFrom) {
            forEach(mergeTo.attributes, function (attr) {
                if (!mergeFrom.hasAttribute(attr.name) && shouldSettleAttribute(attr.name)) {
                    mergeTo.removeAttribute(attr.name)
                }
            });
            forEach(mergeFrom.attributes, function (attr) {
                if (shouldSettleAttribute(attr.name)) {
                    mergeTo.setAttribute(attr.name, attr.value);
                }
            });
        }

        function isInlineSwap(swapStyle, target) {
            var extensions = getExtensions(target);
            for (var i = 0; i < extensions.length; i++) {
                var extension = extensions[i];
                try {
                    if (extension.isInlineSwap(swapStyle)) {
                        return true;
                    }
                } catch(e) {
                    logError(e);
                }
            }
            return swapStyle === "outerHTML";
        }

        /**
         * 
         * @param {string} oobValue 
         * @param {HTMLElement} oobElement 
         * @param {*} settleInfo 
         * @returns 
         */
        function oobSwap(oobValue, oobElement, settleInfo) {
            var selector = "#" + oobElement.id;
            var swapStyle = "outerHTML";
            if (oobValue === "true") {
                // do nothing
            } else if (oobValue.indexOf(":") > 0) {
                swapStyle = oobValue.substr(0, oobValue.indexOf(":"));
                selector  = oobValue.substr(oobValue.indexOf(":") + 1, oobValue.length);
            } else {
                swapStyle = oobValue;
            }

            var targets = getDocument().querySelectorAll(selector);
            if (targets) {
                forEach(
                    targets,
                    function (target) {
                        var fragment;
                        var oobElementClone = oobElement.cloneNode(true);
                        fragment = getDocument().createDocumentFragment();
                        fragment.appendChild(oobElementClone);
                        if (!isInlineSwap(swapStyle, target)) {
                            fragment = oobElementClone; // if this is not an inline swap, we use the content of the node, not the node itself
                        }
                        swap(swapStyle, target, target, fragment, settleInfo);
                    }
                );
                oobElement.parentNode.removeChild(oobElement);
            } else {
                oobElement.parentNode.removeChild(oobElement);
                triggerErrorEvent(getDocument().body, "htmx:oobErrorNoTarget", {content: oobElement})
            }
            return oobValue;
        }

        function handleOutOfBandSwaps(fragment, settleInfo) {
            forEach(findAll(fragment, '[hx-swap-oob], [data-hx-swap-oob]'), function (oobElement) {
                var oobValue = getAttributeValue(oobElement, "hx-swap-oob");
                if (oobValue != null) {
                    oobSwap(oobValue, oobElement, settleInfo);
                }
            });
        }

        function handlePreservedElements(fragment) {
            forEach(findAll(fragment, '[hx-preserve], [data-hx-preserve]'), function (preservedElt) {
                var id = getAttributeValue(preservedElt, "id");
                var oldElt = getDocument().getElementById(id);
                if (oldElt != null) {
                    preservedElt.parentNode.replaceChild(oldElt, preservedElt);
                }
            });
        }

        function handleAttributes(parentNode, fragment, settleInfo) {
            forEach(fragment.querySelectorAll("[id]"), function (newNode) {
                if (newNode.id && newNode.id.length > 0) {
                    var oldNode = parentNode.querySelector(newNode.tagName + "[id='" + newNode.id + "']");
                    if (oldNode && oldNode !== parentNode) {
                        var newAttributes = newNode.cloneNode();
                        cloneAttributes(newNode, oldNode);
                        settleInfo.tasks.push(function () {
                            cloneAttributes(newNode, newAttributes);
                        });
                    }
                }
            });
        }

        function makeAjaxLoadTask(child) {
            return function () {
                removeClassFromElement(child, htmx.config.addedClass);
                processNode(child);
                processScripts(child);
                processFocus(child)
                triggerEvent(child, 'htmx:load');
            };
        }

        function processFocus(child) {
            var autofocus = "[autofocus]";
            var autoFocusedElt = matches(child, autofocus) ? child : child.querySelector(autofocus)
            if (autoFocusedElt != null) {
                autoFocusedElt.focus();
            }
        }

        function insertNodesBefore(parentNode, insertBefore, fragment, settleInfo) {
            handleAttributes(parentNode, fragment, settleInfo);
            while(fragment.childNodes.length > 0){
                var child = fragment.firstChild;
                addClassToElement(child, htmx.config.addedClass);
                parentNode.insertBefore(child, insertBefore);
                if (child.nodeType !== Node.TEXT_NODE && child.nodeType !== Node.COMMENT_NODE) {
                    settleInfo.tasks.push(makeAjaxLoadTask(child));
                }
            }
        }

        function cleanUpElement(element) {
            var internalData = getInternalData(element);

            triggerEvent(element, "htmx:beforeCleanupElement")

            if (internalData.listenerInfos) {
                forEach(internalData.listenerInfos, function(info) {
                    if (element !== info.on) {
                        info.on.removeEventListener(info.trigger, info.listener);
                    }
                });
            }
            if (element.children) { // IE
                forEach(element.children, function(child) { cleanUpElement(child) });
            }
        }

        function swapOuterHTML(target, fragment, settleInfo) {
            if (target.tagName === "BODY") {
                return swapInnerHTML(target, fragment, settleInfo);
            } else {
                // @type {HTMLElement}
                var newElt
                var eltBeforeNewContent = target.previousSibling;
                insertNodesBefore(parentElt(target), target, fragment, settleInfo);
                if (eltBeforeNewContent == null) {
                    newElt = parentElt(target).firstChild;
                } else {
                    newElt = eltBeforeNewContent.nextSibling;
                }
                getInternalData(target).replacedWith = newElt; // tuck away so we can fire events on it later
                settleInfo.elts = [] // clear existing elements
                while(newElt && newElt !== target) {
                    if (newElt.nodeType === Node.ELEMENT_NODE) {
                        settleInfo.elts.push(newElt);
                    }
                    newElt = newElt.nextElementSibling;
                }
                cleanUpElement(target);
                parentElt(target).removeChild(target);
            }
        }

        function swapAfterBegin(target, fragment, settleInfo) {
            return insertNodesBefore(target, target.firstChild, fragment, settleInfo);
        }

        function swapBeforeBegin(target, fragment, settleInfo) {
            return insertNodesBefore(parentElt(target), target, fragment, settleInfo);
        }

        function swapBeforeEnd(target, fragment, settleInfo) {
            return insertNodesBefore(target, null, fragment, settleInfo);
        }

        function swapAfterEnd(target, fragment, settleInfo) {
            return insertNodesBefore(parentElt(target), target.nextSibling, fragment, settleInfo);
        }

        function swapInnerHTML(target, fragment, settleInfo) {
            var firstChild = target.firstChild;
            insertNodesBefore(target, firstChild, fragment, settleInfo);
            if (firstChild) {
                while (firstChild.nextSibling) {
                    cleanUpElement(firstChild.nextSibling)
                    target.removeChild(firstChild.nextSibling);
                }
                cleanUpElement(firstChild)
                target.removeChild(firstChild);
            }
        }

        function maybeSelectFromResponse(elt, fragment) {
            var selector = getClosestAttributeValue(elt, "hx-select");
            if (selector) {
                var newFragment = getDocument().createDocumentFragment();
                forEach(fragment.querySelectorAll(selector), function (node) {
                    newFragment.appendChild(node);
                });
                fragment = newFragment;
            }
            return fragment;
        }

        function swap(swapStyle, elt, target, fragment, settleInfo) {
            switch (swapStyle) {
                case "none":
                    return;
                case "outerHTML":
                    swapOuterHTML(target, fragment, settleInfo);
                    return;
                case "afterbegin":
                    swapAfterBegin(target, fragment, settleInfo);
                    return;
                case "beforebegin":
                    swapBeforeBegin(target, fragment, settleInfo);
                    return;
                case "beforeend":
                    swapBeforeEnd(target, fragment, settleInfo);
                    return;
                case "afterend":
                    swapAfterEnd(target, fragment, settleInfo);
                    return;
                default:
                    var extensions = getExtensions(elt);
                    for (var i = 0; i < extensions.length; i++) {
                        var ext = extensions[i];
                        try {
                            var newElements = ext.handleSwap(swapStyle, target, fragment, settleInfo);
                            if (newElements) {
                                if (typeof newElements.length !== 'undefined') {
                                    // if handleSwap returns an array (like) of elements, we handle them
                                    for (var j = 0; j < newElements.length; j++) {
                                        var child = newElements[j];
                                        if (child.nodeType !== Node.TEXT_NODE && child.nodeType !== Node.COMMENT_NODE) {
                                            settleInfo.tasks.push(makeAjaxLoadTask(child));
                                        }
                                    }
                                }
                                return;
                            }
                        } catch (e) {
                            logError(e);
                        }
                    }
                    swapInnerHTML(target, fragment, settleInfo);
            }
        }

        function findTitle(content) {
            if (content.indexOf('<title') > -1) {
                var contentWithSvgsRemoved = content.replace(/<svg(\s[^>]*>|>)([\s\S]*?)<\/svg>/gim, '');
                var result = contentWithSvgsRemoved.match(/<title(\s[^>]*>|>)([\s\S]*?)<\/title>/im);

                if (result) {
                    return result[2];
                }
            }
        }

        function selectAndSwap(swapStyle, target, elt, responseText, settleInfo) {
            var title = findTitle(responseText);
            if(title) {
                var titleElt = find("title");
                if(titleElt) {
                    titleElt.innerHTML = title;
                } else {
                    window.document.title = title;
                }
            }
            var fragment = makeFragment(responseText);
            if (fragment) {
                handleOutOfBandSwaps(fragment, settleInfo);
                fragment = maybeSelectFromResponse(elt, fragment);
                handlePreservedElements(fragment);
                return swap(swapStyle, elt, target, fragment, settleInfo);
            }
        }

        function handleTrigger(xhr, header, elt) {
            var triggerBody = xhr.getResponseHeader(header);
            if (triggerBody.indexOf("{") === 0) {
                var triggers = parseJSON(triggerBody);
                for (var eventName in triggers) {
                    if (triggers.hasOwnProperty(eventName)) {
                        var detail = triggers[eventName];
                        if (!isRawObject(detail)) {
                            detail = {"value": detail}
                        }
                        triggerEvent(elt, eventName, detail);
                    }
                }
            } else {
                triggerEvent(elt, triggerBody, []);
            }
        }

        var WHITESPACE = /\s/;
        var WHITESPACE_OR_COMMA = /[\s,]/;
        var SYMBOL_START = /[_$a-zA-Z]/;
        var SYMBOL_CONT = /[_$a-zA-Z0-9]/;
        var STRINGISH_START = ['"', "'", "/"];
        var NOT_WHITESPACE = /[^\s]/;
        function tokenizeString(str) {
            var tokens = [];
            var position = 0;
            while (position < str.length) {
                if(SYMBOL_START.exec(str.charAt(position))) {
                    var startPosition = position;
                    while (SYMBOL_CONT.exec(str.charAt(position + 1))) {
                        position++;
                    }
                    tokens.push(str.substr(startPosition, position - startPosition + 1));
                } else if (STRINGISH_START.indexOf(str.charAt(position)) !== -1) {
                    var startChar = str.charAt(position);
                    var startPosition = position;
                    position++;
                    while (position < str.length && str.charAt(position) !== startChar ) {
                        if (str.charAt(position) === "\\") {
                            position++;
                        }
                        position++;
                    }
                    tokens.push(str.substr(startPosition, position - startPosition + 1));
                } else {
                    var symbol = str.charAt(position);
                    tokens.push(symbol);
                }
                position++;
            }
            return tokens;
        }

        function isPossibleRelativeReference(token, last, paramName) {
            return SYMBOL_START.exec(token.charAt(0)) &&
                token !== "true" &&
                token !== "false" &&
                token !== "this" &&
                token !== paramName &&
                last !== ".";
        }

        function maybeGenerateConditional(elt, tokens, paramName) {
            if (tokens[0] === '[') {
                tokens.shift();
                var bracketCount = 1;
                var conditionalSource = " return (function(" + paramName + "){ return (";
                var last = null;
                while (tokens.length > 0) {
                    var token = tokens[0];
                    if (token === "]") {
                        bracketCount--;
                        if (bracketCount === 0) {
                            if (last === null) {
                                conditionalSource = conditionalSource + "true";
                            }
                            tokens.shift();
                            conditionalSource += ")})";
                            try {
                                var conditionFunction = maybeEval(elt,function () {
                                    return Function(conditionalSource)();
                                    },
                                    function(){return true})
                                conditionFunction.source = conditionalSource;
                                return conditionFunction;
                            } catch (e) {
                                triggerErrorEvent(getDocument().body, "htmx:syntax:error", {error:e, source:conditionalSource})
                                return null;
                            }
                        }
                    } else if (token === "[") {
                        bracketCount++;
                    }
                    if (isPossibleRelativeReference(token, last, paramName)) {
                            conditionalSource += "((" + paramName + "." + token + ") ? (" + paramName + "." + token + ") : (window." + token + "))";
                    } else {
                        conditionalSource = conditionalSource + token;
                    }
                    last = tokens.shift();
                }
            }
        }

        function consumeUntil(tokens, match) {
            var result = "";
            while (tokens.length > 0 && !tokens[0].match(match)) {
                result += tokens.shift();
            }
            return result;
        }

        var INPUT_SELECTOR = 'input, textarea, select';

        /**
         * @param {HTMLElement} elt 
         * @returns {import("./htmx").HtmxTriggerSpecification[]}
         */
        function getTriggerSpecs(elt) {
            var explicitTrigger = getAttributeValue(elt, 'hx-trigger');
            var triggerSpecs = [];
            if (explicitTrigger) {
                var tokens = tokenizeString(explicitTrigger);
                do {
                    consumeUntil(tokens, NOT_WHITESPACE);
                    var initialLength = tokens.length;
                    var trigger = consumeUntil(tokens, /[,\[\s]/);
                    if (trigger !== "") {
                        if (trigger === "every") {
                            var every = {trigger: 'every'};
                            consumeUntil(tokens, NOT_WHITESPACE);
                            every.pollInterval = parseInterval(consumeUntil(tokens, /[,\[\s]/));
                            consumeUntil(tokens, NOT_WHITESPACE);
                            var eventFilter = maybeGenerateConditional(elt, tokens, "event");
                            if (eventFilter) {
                                every.eventFilter = eventFilter;
                            }
                            triggerSpecs.push(every);
                        } else {
                            var triggerSpec = {trigger: trigger};
                            var eventFilter = maybeGenerateConditional(elt, tokens, "event");
                            if (eventFilter) {
                                triggerSpec.eventFilter = eventFilter;
                            }
                            while (tokens.length > 0 && tokens[0] !== ",") {
                                consumeUntil(tokens, NOT_WHITESPACE)
                                var token = tokens.shift();
                                if (token === "changed") {
                                    triggerSpec.changed = true;
                                } else if (token === "once") {
                                    triggerSpec.once = true;
                                } else if (token === "consume") {
                                    triggerSpec.consume = true;
                                } else if (token === "delay" && tokens[0] === ":") {
                                    tokens.shift();
                                    triggerSpec.delay = parseInterval(consumeUntil(tokens, WHITESPACE_OR_COMMA));
                                } else if (token === "from" && tokens[0] === ":") {
                                    tokens.shift();
                                    let from_arg = consumeUntil(tokens, WHITESPACE_OR_COMMA);
                                    if (from_arg === "closest" || from_arg === "find") {
                                        tokens.shift();
                                        from_arg +=
                                            " " +
                                            consumeUntil(
                                                tokens,
                                                WHITESPACE_OR_COMMA
                                            );
                                    }
                                    triggerSpec.from = from_arg;
                                } else if (token === "target" && tokens[0] === ":") {
                                    tokens.shift();
                                    triggerSpec.target = consumeUntil(tokens, WHITESPACE_OR_COMMA);
                                } else if (token === "throttle" && tokens[0] === ":") {
                                    tokens.shift();
                                    triggerSpec.throttle = parseInterval(consumeUntil(tokens, WHITESPACE_OR_COMMA));
                                } else if (token === "queue" && tokens[0] === ":") {
                                    tokens.shift();
                                    triggerSpec.queue = consumeUntil(tokens, WHITESPACE_OR_COMMA);
                                } else if ((token === "root" || token === "threshold") && tokens[0] === ":") {
                                    tokens.shift();
                                    triggerSpec[token] = consumeUntil(tokens, WHITESPACE_OR_COMMA);
                                } else {
                                    triggerErrorEvent(elt, "htmx:syntax:error", {token:tokens.shift()});
                                }
                            }
                            triggerSpecs.push(triggerSpec);
                        }
                    }
                    if (tokens.length === initialLength) {
                        triggerErrorEvent(elt, "htmx:syntax:error", {token:tokens.shift()});
                    }
                    consumeUntil(tokens, NOT_WHITESPACE);
                } while (tokens[0] === "," && tokens.shift())
            }

            if (triggerSpecs.length > 0) {
                return triggerSpecs;
            } else if (matches(elt, 'form')) {
                return [{trigger: 'submit'}];
            } else if (matches(elt, INPUT_SELECTOR)) {
                return [{trigger: 'change'}];
            } else {
                return [{trigger: 'click'}];
            }
        }

        function cancelPolling(elt) {
            getInternalData(elt).cancelled = true;
        }

        function processPolling(elt, verb, path, spec) {
            var nodeData = getInternalData(elt);
            nodeData.timeout = setTimeout(function () {
                if (bodyContains(elt) && nodeData.cancelled !== true) {
                    if (!maybeFilterEvent(spec, makeEvent('hx:poll:trigger', {triggerSpec:spec}))) {
                        issueAjaxRequest(verb, path, elt);
                    }
                    processPolling(elt, verb, getAttributeValue(elt, "hx-" + verb), spec);
                }
            }, spec.pollInterval);
        }

        function isLocalLink(elt) {
            return location.hostname === elt.hostname &&
                getRawAttribute(elt,'href') &&
                getRawAttribute(elt,'href').indexOf("#") !== 0;
        }

        function boostElement(elt, nodeData, triggerSpecs) {
            if ((elt.tagName === "A" && isLocalLink(elt) && elt.target === "") || elt.tagName === "FORM") {
                nodeData.boosted = true;
                var verb, path;
                if (elt.tagName === "A") {
                    verb = "get";
                    path = getRawAttribute(elt, 'href');
                    nodeData.pushURL = true;
                } else {
                    var rawAttribute = getRawAttribute(elt, "method");
                    verb = rawAttribute ? rawAttribute.toLowerCase() : "get";
                    if (verb === "get") {
                        nodeData.pushURL = true;
                    }
                    path = getRawAttribute(elt, 'action');
                }
                triggerSpecs.forEach(function(triggerSpec) {
                    addEventListener(elt, verb, path, nodeData, triggerSpec, true);
                });
            }
        }

        /**
         * 
         * @param {Event} evt 
         * @param {HTMLElement} elt 
         * @returns 
         */
        function shouldCancel(evt, elt) {
            if (evt.type === "submit" || evt.type === "click") {
                if (elt.tagName === "FORM") {
                    return true;
                }
                if (matches(elt, 'input[type="submit"], button') && closest(elt, 'form') !== null) {
                    return true;
                }
                if (elt.tagName === "A" && elt.href &&
                    (elt.getAttribute('href') === '#' || elt.getAttribute('href').indexOf("#") !== 0)) {
                    return true;
                }
            }
            return false;
        }

        function ignoreBoostedAnchorCtrlClick(elt, evt) {
            return getInternalData(elt).boosted && elt.tagName === "A" && evt.type === "click" && (evt.ctrlKey || evt.metaKey);
        }

        function maybeFilterEvent(triggerSpec, evt) {
            var eventFilter = triggerSpec.eventFilter;
            if(eventFilter){
                try {
                    return eventFilter(evt) !== true;
                } catch(e) {
                    triggerErrorEvent(getDocument().body, "htmx:eventFilter:error", {error: e, source:eventFilter.source});
                    return true;
                }
            }
            return false;
        }

        function addEventListener(elt, verb, path, nodeData, triggerSpec, explicitCancel) {
            var eltsToListenOn;
            if (triggerSpec.from) {
                eltsToListenOn = querySelectorAllExt(elt, triggerSpec.from);
            } else {
                eltsToListenOn = [elt];
            }
            forEach(eltsToListenOn, function (eltToListenOn) {
                var eventListener = function (evt) {
                    if (!bodyContains(elt)) {
                        eltToListenOn.removeEventListener(triggerSpec.trigger, eventListener);
                        return;
                    }
                    if (ignoreBoostedAnchorCtrlClick(elt, evt)) {
                        return;
                    }
                    if (explicitCancel || shouldCancel(evt, elt)) {
                        evt.preventDefault();
                    }
                    if (maybeFilterEvent(triggerSpec, evt)) {
                        return;
                    }
                    var eventData = getInternalData(evt);
                    eventData.triggerSpec = triggerSpec;
                    if (eventData.handledFor == null) {
                        eventData.handledFor = [];
                    }
                    var elementData = getInternalData(elt);
                    if (eventData.handledFor.indexOf(elt) < 0) {
                        eventData.handledFor.push(elt);
                        if (triggerSpec.consume) {
                            evt.stopPropagation();
                        }
                        if (triggerSpec.target && evt.target) {
                            if (!matches(evt.target, triggerSpec.target)) {
                                return;
                            }
                        }
                        if (triggerSpec.once) {
                            if (elementData.triggeredOnce) {
                                return;
                            } else {
                                elementData.triggeredOnce = true;
                            }
                        }
                        if (triggerSpec.changed) {
                            if (elementData.lastValue === elt.value) {
                                return;
                            } else {
                                elementData.lastValue = elt.value;
                            }
                        }
                        if (elementData.delayed) {
                            clearTimeout(elementData.delayed);
                        }
                        if (elementData.throttle) {
                            return;
                        }

                        if (triggerSpec.throttle) {
                            if (!elementData.throttle) {
                                issueAjaxRequest(verb, path, elt, evt);
                                elementData.throttle = setTimeout(function () {
                                    elementData.throttle = null;
                                }, triggerSpec.throttle);
                            }
                        } else if (triggerSpec.delay) {
                            elementData.delayed = setTimeout(function () {
                                issueAjaxRequest(verb, path, elt, evt);
                            }, triggerSpec.delay);
                        } else {
                            issueAjaxRequest(verb, path, elt, evt);
                        }
                    }
                };
                if (nodeData.listenerInfos == null) {
                    nodeData.listenerInfos = [];
                }
                nodeData.listenerInfos.push({
                    trigger: triggerSpec.trigger,
                    listener: eventListener,
                    on: eltToListenOn
                })
                eltToListenOn.addEventListener(triggerSpec.trigger, eventListener);
            })
        }

        var windowIsScrolling = false // used by initScrollHandler
        var scrollHandler = null;
        function initScrollHandler() {
            if (!scrollHandler) {
                scrollHandler = function() {
                    windowIsScrolling = true
                };
                window.addEventListener("scroll", scrollHandler)
                setInterval(function() {
                    if (windowIsScrolling) {
                        windowIsScrolling = false;
                        forEach(getDocument().querySelectorAll("[hx-trigger='revealed'],[data-hx-trigger='revealed']"), function (elt) {
                            maybeReveal(elt);
                        })
                    }
                }, 200);
            }
        }

        function maybeReveal(elt) {
            if (!hasAttribute(elt,'data-hx-revealed') && isScrolledIntoView(elt)) {
                elt.setAttribute('data-hx-revealed', 'true');
                var nodeData = getInternalData(elt);
                if (nodeData.initialized) {
                    issueAjaxRequest(nodeData.verb, nodeData.path, elt);
                } else {
                    // if the node isn't initialized, wait for it before triggering the request
                    elt.addEventListener("htmx:afterProcessNode",
                        function () {
                            issueAjaxRequest(nodeData.verb, nodeData.path, elt);
                        }, {once: true});
                }
            }
        }

        //====================================================================

        function loadImmediately(elt, verb, path, nodeData, delay) {
            var load = function(){
                if (!nodeData.loaded) {
                    nodeData.loaded = true;
                    issueAjaxRequest(verb, path, elt);
                }
            }
            if (delay) {
                setTimeout(load, delay);
            } else {
                load();
            }
        }

        function processVerbs(elt, nodeData, triggerSpecs) {
            var explicitAction = false;
            forEach(VERBS, function (verb) {
                if (hasAttribute(elt,'hx-' + verb)) {
                    var path = getAttributeValue(elt, 'hx-' + verb);
                    explicitAction = true;
                    nodeData.path = path;
                    nodeData.verb = verb;
                    triggerSpecs.forEach(function(triggerSpec) {
                        if (triggerSpec.trigger === "revealed") {
                            initScrollHandler();
                            maybeReveal(elt);
                        } else if (triggerSpec.trigger === "intersect") {
                            var observerOptions = {};
                            if (triggerSpec.root) {
                                observerOptions.root = querySelectorExt(elt, triggerSpec.root)
                            }
                            if (triggerSpec.threshold) {
                                observerOptions.threshold = parseFloat(triggerSpec.threshold);
                            }
                            var observer = new IntersectionObserver(function (entries) {
                                for (var i = 0; i < entries.length; i++) {
                                    var entry = entries[i];
                                    if (entry.isIntersecting) {
                                        triggerEvent(elt, "intersect");
                                        break;
                                    }
                                }
                            }, observerOptions);
                            observer.observe(elt);
                            addEventListener(elt, verb, path, nodeData, triggerSpec);
                        } else if (triggerSpec.trigger === "load") {
                            loadImmediately(elt, verb, path, nodeData, triggerSpec.delay);
                        } else if (triggerSpec.pollInterval) {
                            nodeData.polling = true;
                            processPolling(elt, verb, path, triggerSpec);
                        } else {
                            addEventListener(elt, verb, path, nodeData, triggerSpec);
                        }
                    });
                }
            });
            return explicitAction;
        }

        function evalScript(script) {
            if (script.type === "text/javascript" || script.type === "") {
                var newScript = getDocument().createElement("script");
                forEach(script.attributes, function (attr) {
                    newScript.setAttribute(attr.name, attr.value);
                });
                newScript.textContent = script.textContent;
                newScript.async = false;
                var parent = script.parentElement;

                try {
                    parent.insertBefore(newScript, script);
                } catch (e) {
                    logError(e);
                } finally {
                    parent.removeChild(script);
                }
            }
        }

        function processScripts(elt) {
            if (matches(elt, "script")) {
                evalScript(elt);
            }
            forEach(findAll(elt, "script"), function (script) {
                evalScript(script);
            });
        }

        function isBoosted() {
            return document.querySelector("[hx-boost], [data-hx-boost]");
        }

        function findElementsToProcess(elt) {
            if (elt.querySelectorAll) {
                var boostedElts = isBoosted() ? ", a, form" : "";
                var results = elt.querySelectorAll(VERB_SELECTOR + boostedElts + ", [hx-ext], [data-hx-ext]");
                return results;
            } else {
                return [];
            }
        }

        function initButtonTracking(form){
            var maybeSetLastButtonClicked = function(evt){
                if (matches(evt.target, "button, input[type='submit']")) {
                    var internalData = getInternalData(form);
                    internalData.lastButtonClicked = evt.target;
                }
            };

            // need to handle both click and focus in:
            //   focusin - in case someone tabs in to a button and hits the space bar
            //   click - on OSX buttons do not focus on click see https://bugs.webkit.org/show_bug.cgi?id=13724

            form.addEventListener('click', maybeSetLastButtonClicked)
            form.addEventListener('focusin', maybeSetLastButtonClicked)
            form.addEventListener('focusout', function(evt){
                var internalData = getInternalData(form);
                internalData.lastButtonClicked = null;
            })
        }

        function initNode(elt) {
            if (elt.closest && elt.closest(htmx.config.disableSelector)) {
                return;
            }
            var nodeData = getInternalData(elt);
            if (!nodeData.initialized) {
                nodeData.initialized = true;
                triggerEvent(elt, "htmx:beforeProcessNode")

                if (elt.value) {
                    nodeData.lastValue = elt.value;
                }

                var triggerSpecs = getTriggerSpecs(elt);
                var explicitAction = processVerbs(elt, nodeData, triggerSpecs);

                if (!explicitAction && getClosestAttributeValue(elt, "hx-boost") === "true") {
                    boostElement(elt, nodeData, triggerSpecs);
                }

                if (elt.tagName === "FORM") {
                    initButtonTracking(elt);
                }

                triggerEvent(elt, "htmx:afterProcessNode");
            }
        }

        function processNode(elt) {
            elt = resolveTarget(elt);
            initNode(elt);
            forEach(findElementsToProcess(elt), function(child) { initNode(child) });
        }

        //====================================================================
        // Event/Log Support
        //====================================================================

        function kebabEventName(str) {
            return str.replace(/([a-z0-9])([A-Z])/g, '$1-$2').toLowerCase();
        }

        function makeEvent(eventName, detail) {
            var evt;
            if (window.CustomEvent && typeof window.CustomEvent === 'function') {
                evt = new CustomEvent(eventName, {bubbles: true, cancelable: true, detail: detail});
            } else {
                evt = getDocument().createEvent('CustomEvent');
                evt.initCustomEvent(eventName, true, true, detail);
            }
            return evt;
        }

        function triggerErrorEvent(elt, eventName, detail) {
            triggerEvent(elt, eventName, mergeObjects({error:eventName}, detail));
        }

        function ignoreEventForLogging(eventName) {
            return eventName === "htmx:afterProcessNode"
        }

        /**
         * `withExtensions` locates all active extensions for a provided element, then 
         * executes the provided function using each of the active extensions.  It should
         * be called internally at every extendable execution point in htmx.
         * 
         * @param {HTMLElement} elt 
         * @param {(extension:import("./htmx").HtmxExtension) => void} toDo 
         * @returns void
         */
        function withExtensions(elt, toDo) {
            forEach(getExtensions(elt), function(extension){
                try {
                    toDo(extension);
                } catch (e) {
                    logError(e);
                }
            });
        }

        function logError(msg) {
            if(console.error) {
                console.error(msg);
            } else if (console.log) {
                console.log("ERROR: ", msg);
            }
        }

        function triggerEvent(elt, eventName, detail) {
            elt = resolveTarget(elt);
            if (detail == null) {
                detail = {};
            }
            detail["elt"] = elt;
            var event = makeEvent(eventName, detail);
            if (htmx.logger && !ignoreEventForLogging(eventName)) {
                htmx.logger(elt, eventName, detail);
            }
            if (detail.error) {
                logError(detail.error);
                triggerEvent(elt, "htmx:error", {errorInfo:detail})
            }
            var eventResult = elt.dispatchEvent(event);
            var kebabName = kebabEventName(eventName);
            if (eventResult && kebabName !== eventName) {
                var kebabedEvent = makeEvent(kebabName, event.detail);
                eventResult = eventResult && elt.dispatchEvent(kebabedEvent)
            }
            withExtensions(elt, function (extension) {
                eventResult = eventResult && (extension.onEvent(eventName, event) !== false)
            });
            return eventResult;
        }

        //====================================================================
        // History Support
        //====================================================================
        var currentPathForHistory = location.pathname+location.search;

        function getHistoryElement() {
            var historyElt = getDocument().querySelector('[hx-history-elt],[data-hx-history-elt]');
            return historyElt || getDocument().body;
        }

        function saveToHistoryCache(url, content, title, scroll) {
            var historyCache = parseJSON(localStorage.getItem("htmx-history-cache")) || [];
            for (var i = 0; i < historyCache.length; i++) {
                if (historyCache[i].url === url) {
                    historyCache.splice(i, 1);
                    break;
                }
            }
            historyCache.push({url:url, content: content, title:title, scroll:scroll})
            while (historyCache.length > htmx.config.historyCacheSize) {
                historyCache.shift();
            }
            while(historyCache.length > 0){
                try {
                    localStorage.setItem("htmx-history-cache", JSON.stringify(historyCache));
                    break;
                } catch (e) {
                    triggerErrorEvent(getDocument().body, "htmx:historyCacheError", {cause:e, cache: historyCache})
                    historyCache.shift(); // shrink the cache and retry
                }
            }
        }

        function getCachedHistory(url) {
            var historyCache = parseJSON(localStorage.getItem("htmx-history-cache")) || [];
            for (var i = 0; i < historyCache.length; i++) {
                if (historyCache[i].url === url) {
                    return historyCache[i];
                }
            }
            return null;
        }

        function cleanInnerHtmlForHistory(elt) {
            var className = htmx.config.requestClass;
            var clone = elt.cloneNode(true);
            forEach(findAll(clone, "." + className), function(child){
                removeClassFromElement(child, className);
            });
            return clone.innerHTML;
        }

        function saveHistory() {
            var elt = getHistoryElement();
            var path = currentPathForHistory || location.pathname+location.search;
            triggerEvent(getDocument().body, "htmx:beforeHistorySave", {path:path, historyElt:elt});
            if(htmx.config.historyEnabled) history.replaceState({htmx:true}, getDocument().title, window.location.href);
            saveToHistoryCache(path, cleanInnerHtmlForHistory(elt), getDocument().title, window.scrollY);
        }

        function pushUrlIntoHistory(path) {
            if(htmx.config.historyEnabled)  history.pushState({htmx:true}, "", path);
            currentPathForHistory = path;
        }

        function settleImmediately(tasks) {
            forEach(tasks, function (task) {
                task.call();
            });
        }

        function loadHistoryFromServer(path) {
            var request = new XMLHttpRequest();
            var details = {path: path, xhr:request};
            triggerEvent(getDocument().body, "htmx:historyCacheMiss", details);
            request.open('GET', path, true);
            request.setRequestHeader("HX-History-Restore-Request", "true");
            request.onload = function () {
                if (this.status >= 200 && this.status < 400) {
                    triggerEvent(getDocument().body, "htmx:historyCacheMissLoad", details);
                    var fragment = makeFragment(this.response);
                    // @ts-ignore
                    fragment = fragment.querySelector('[hx-history-elt],[data-hx-history-elt]') || fragment;
                    var historyElement = getHistoryElement();
                    var settleInfo = makeSettleInfo(historyElement);
                    // @ts-ignore
                    swapInnerHTML(historyElement, fragment, settleInfo)
                    settleImmediately(settleInfo.tasks);
                    currentPathForHistory = path;
                    triggerEvent(getDocument().body, "htmx:historyRestore", {path:path});
                } else {
                    triggerErrorEvent(getDocument().body, "htmx:historyCacheMissLoadError", details);
                }
            };
            request.send();
        }

        function restoreHistory(path) {
            saveHistory();
            path = path || location.pathname+location.search;
            var cached = getCachedHistory(path);
            if (cached) {
                var fragment = makeFragment(cached.content);
                var historyElement = getHistoryElement();
                var settleInfo = makeSettleInfo(historyElement);
                swapInnerHTML(historyElement, fragment, settleInfo)
                settleImmediately(settleInfo.tasks);
                document.title = cached.title;
                window.scrollTo(0, cached.scroll);
                currentPathForHistory = path;
                triggerEvent(getDocument().body, "htmx:historyRestore", {path:path});
            } else {
                if (htmx.config.refreshOnHistoryMiss) {

                    // @ts-ignore: optional parameter in reload() function throws error
                    window.location.reload(true);
                } else {
                    loadHistoryFromServer(path);
                }
            }
        }

        function shouldPush(elt) {
            var pushUrl = getClosestAttributeValue(elt, "hx-push-url");
            return (pushUrl && pushUrl !== "false") ||
                (getInternalData(elt).boosted && getInternalData(elt).pushURL);
        }

        function getPushUrl(elt) {
            var pushUrl = getClosestAttributeValue(elt, "hx-push-url");
            return (pushUrl === "true" || pushUrl === "false") ? null : pushUrl;
        }

        function addRequestIndicatorClasses(elt) {
            var indicator = getClosestAttributeValue(elt, 'hx-indicator');
            if (indicator) {
                var indicators = querySelectorAllExt(elt, indicator);
            } else {
                indicators = [elt];
            }
            forEach(indicators, function (ic) {
                ic.classList["add"].call(ic.classList, htmx.config.requestClass);
            });
            return indicators;
        }

        function removeRequestIndicatorClasses(indicators) {
            forEach(indicators, function (ic) {
                ic.classList["remove"].call(ic.classList, htmx.config.requestClass);
            });
        }

        //====================================================================
        // Input Value Processing
        //====================================================================

        function haveSeenNode(processed, elt) {
            for (var i = 0; i < processed.length; i++) {
                var node = processed[i];
                if (node.isSameNode(elt)) {
                    return true;
                }
            }
            return false;
        }

        function shouldInclude(elt) {
            if(elt.name === "" || elt.name == null || elt.disabled) {
                return false;
            }
            // ignore "submitter" types (see jQuery src/serialize.js)
            if (elt.type === "button" || elt.type === "submit" || elt.tagName === "image" || elt.tagName === "reset" || elt.tagName === "file" ) {
                return false;
            }
            if (elt.type === "checkbox" || elt.type === "radio" ) {
                return elt.checked;
            }
            return true;
        }

        function processInputValue(processed, values, errors, elt, validate) {
            if (elt == null || haveSeenNode(processed, elt)) {
                return;
            } else {
                processed.push(elt);
            }
            if (shouldInclude(elt)) {
                var name = getRawAttribute(elt,"name");
                var value = elt.value;
                if (elt.multiple) {
                    value = toArray(elt.querySelectorAll("option:checked")).map(function (e) { return e.value });
                }
                // include file inputs
                if (elt.files) {
                    value = toArray(elt.files);
                }
                // This is a little ugly because both the current value of the named value in the form
                // and the new value could be arrays, so we have to handle all four cases :/
                if (name != null && value != null) {
                    var current = values[name];
                    if(current) {
                        if (Array.isArray(current)) {
                            if (Array.isArray(value)) {
                                values[name] = current.concat(value);
                            } else {
                                current.push(value);
                            }
                        } else {
                            if (Array.isArray(value)) {
                                values[name] = [current].concat(value);
                            } else {
                                values[name] = [current, value];
                            }
                        }
                    } else {
                        values[name] = value;
                    }
                }
                if (validate) {
                    validateElement(elt, errors);
                }
            }
            if (matches(elt, 'form')) {
                var inputs = elt.elements;
                forEach(inputs, function(input) {
                    processInputValue(processed, values, errors, input, validate);
                });
            }
        }

        function validateElement(element, errors) {
            if (element.willValidate) {
                triggerEvent(element, "htmx:validation:validate")
                if (!element.checkValidity()) {
                    errors.push({elt: element, message:element.validationMessage, validity:element.validity});
                    triggerEvent(element, "htmx:validation:failed", {message:element.validationMessage, validity:element.validity})
                }
            }
        }

        /**
         * @param {HTMLElement} elt 
         * @param {string} verb 
         */
        function getInputValues(elt, verb) {
            var processed = [];
            var values = {};
            var formValues = {};
            var errors = [];

            // only validate when form is directly submitted and novalidate is not set
            var validate = matches(elt, 'form') && elt.noValidate !== true;

            // for a non-GET include the closest form
            if (verb !== 'get') {
                processInputValue(processed, formValues, errors, closest(elt, 'form'), validate);
            }

            // include the element itself
            processInputValue(processed, values, errors, elt, validate);

            // if a button or submit was clicked last, include its value
            var internalData = getInternalData(elt);
            if (internalData.lastButtonClicked) {
                var name = getRawAttribute(internalData.lastButtonClicked,"name");
                if (name) {
                    values[name] = internalData.lastButtonClicked.value;
                }
            }

            // include any explicit includes
            var includes = getClosestAttributeValue(elt, "hx-include");
            if (includes) {
                var nodes = querySelectorAllExt(elt, includes);
                forEach(nodes, function(node) {
                    processInputValue(processed, values, errors, node, validate);
                    // if a non-form is included, include any input values within it
                    if (!matches(node, 'form')) {
                        forEach(node.querySelectorAll(INPUT_SELECTOR), function (descendant) {
                            processInputValue(processed, values, errors, descendant, validate);
                        })
                    }
                });
            }

            // form values take precedence, overriding the regular values
            values = mergeObjects(values, formValues);

            return {errors:errors, values:values};
        }

        function appendParam(returnStr, name, realValue) {
            if (returnStr !== "") {
                returnStr += "&";
            }
            returnStr += encodeURIComponent(name) + "=" + encodeURIComponent(realValue);
            return returnStr;
        }

        function urlEncode(values) {
            var returnStr = "";
            for (var name in values) {
                if (values.hasOwnProperty(name)) {
                    var value = values[name];
                    if (Array.isArray(value)) {
                        forEach(value, function(v) {
                            returnStr = appendParam(returnStr, name, v);
                        });
                    } else {
                        returnStr = appendParam(returnStr, name, value);
                    }
                }
            }
            return returnStr;
        }

        function makeFormData(values) {
            var formData = new FormData();
            for (var name in values) {
                if (values.hasOwnProperty(name)) {
                    var value = values[name];
                    if (Array.isArray(value)) {
                        forEach(value, function(v) {
                            formData.append(name, v);
                        });
                    } else {
                        formData.append(name, value);
                    }
                }
            }
            return formData;
        }

        //====================================================================
        // Ajax
        //====================================================================

        /**
         * @param {HTMLElement} elt 
         * @param {HTMLElement} target 
         * @param {string} prompt 
         * @returns {Object} // TODO: Define/Improve HtmxHeaderSpecification
         */
        function getHeaders(elt, target, prompt) {
            var headers = {
                "HX-Request" : "true",
                "HX-Trigger" : getRawAttribute(elt, "id"),
                "HX-Trigger-Name" : getRawAttribute(elt, "name"),
                "HX-Target" : getAttributeValue(target, "id"),
                "HX-Current-URL" : getDocument().location.href,
            }
            getValuesForElement(elt, "hx-headers", false, headers)
            if (prompt !== undefined) {
                headers["HX-Prompt"] = prompt;
            }
            if (getInternalData(elt).boosted) {
                headers["HX-Boosted"] = "true";
            }
            return headers;
        }

        /**
         * filterValues takes an object containing form input values
         * and returns a new object that only contains keys that are 
         * specified by the closest "hx-params" attribute
         * @param {Object} inputValues 
         * @param {HTMLElement} elt 
         * @returns {Object}
         */
        function filterValues(inputValues, elt) {
            var paramsValue = getClosestAttributeValue(elt, "hx-params");
            if (paramsValue) {
                if (paramsValue === "none") {
                    return {};
                } else if (paramsValue === "*") {
                    return inputValues;
                } else if(paramsValue.indexOf("not ") === 0) {
                    forEach(paramsValue.substr(4).split(","), function (name) {
                        name = name.trim();
                        delete inputValues[name];
                    });
                    return inputValues;
                } else {
                    var newValues = {}
                    forEach(paramsValue.split(","), function (name) {
                        name = name.trim();
                        newValues[name] = inputValues[name];
                    });
                    return newValues;
                }
            } else {
                return inputValues;
            }
        }

        function isAnchorLink(elt) {
          return getRawAttribute(elt, 'href') && getRawAttribute(elt, 'href').indexOf("#") >=0
        }

        /**
         * 
         * @param {HTMLElement} elt 
         * @returns {import("./htmx").HtmxSwapSpecification}
         */
        function getSwapSpecification(elt) {
            var swapInfo = getClosestAttributeValue(elt, "hx-swap");
            var swapSpec = {
                "swapStyle" : getInternalData(elt).boosted ? 'innerHTML' : htmx.config.defaultSwapStyle,
                "swapDelay" : htmx.config.defaultSwapDelay,
                "settleDelay" : htmx.config.defaultSettleDelay
            }
            if (getInternalData(elt).boosted && !isAnchorLink(elt)) {
              swapSpec["show"] = "top"
            }
            if (swapInfo) {
                var split = splitOnWhitespace(swapInfo);
                if (split.length > 0) {
                    swapSpec["swapStyle"] = split[0];
                    for (var i = 1; i < split.length; i++) {
                        var modifier = split[i];
                        if (modifier.indexOf("swap:") === 0) {
                            swapSpec["swapDelay"] = parseInterval(modifier.substr(5));
                        }
                        if (modifier.indexOf("settle:") === 0) {
                            swapSpec["settleDelay"] = parseInterval(modifier.substr(7));
                        }
                        if (modifier.indexOf("scroll:") === 0) {
                            var scrollSpec = modifier.substr(7);
                            var splitSpec = scrollSpec.split(":");
                            var scrollVal = splitSpec.pop();
                            var selectorVal = splitSpec.length > 0 ? splitSpec.join(":") : null;
                            swapSpec["scroll"] = scrollVal;
                            swapSpec["scrollTarget"] = selectorVal;
                        }
                        if (modifier.indexOf("show:") === 0) {
                            var showSpec = modifier.substr(5);
                            var splitSpec = showSpec.split(":");
                            var showVal = splitSpec.pop();
                            var selectorVal = splitSpec.length > 0 ? splitSpec.join(":") : null;
                            swapSpec["show"] = showVal;
                            swapSpec["showTarget"] = selectorVal;
                        }
                    }
                }
            }
            return swapSpec;
        }

        function encodeParamsForBody(xhr, elt, filteredParameters) {
            var encodedParameters = null;
            withExtensions(elt, function (extension) {
                if (encodedParameters == null) {
                    encodedParameters = extension.encodeParameters(xhr, filteredParameters, elt);
                }
            });
            if (encodedParameters != null) {
                return encodedParameters;
            } else {
                if (getClosestAttributeValue(elt, "hx-encoding") === "multipart/form-data" ||
                    (matches(elt, "form") && getRawAttribute(elt, 'enctype') === "multipart/form-data")) {
                    return makeFormData(filteredParameters);
                } else {
                    return urlEncode(filteredParameters);
                }
            }
        }

        /**
         * 
         * @param {Element} target 
         * @returns {import("./htmx").HtmxSettleInfo}
         */
        function makeSettleInfo(target) {
            return {tasks: [], elts: [target]};
        }

        function updateScrollState(content, swapSpec) {
            var first = content[0];
            var last = content[content.length - 1];
            if (swapSpec.scroll) {
                var target = null;
                if (swapSpec.scrollTarget) {
                    target = querySelectorExt(first, swapSpec.scrollTarget);
                }
                if (swapSpec.scroll === "top" && (first || target)) {
                    target = target || first;
                    target.scrollTop = 0;
                }
                if (swapSpec.scroll === "bottom" && (last || target)) {
                    target = target || last;
                    target.scrollTop = target.scrollHeight;
                }
            }
            if (swapSpec.show) {
                var target = null;
                if (swapSpec.showTarget) {
                    var targetStr = swapSpec.showTarget;
                    if (swapSpec.showTarget === "window") {
                        targetStr = "body";
                    }
                    target = querySelectorExt(first, targetStr);
                }
                if (swapSpec.show === "top" && (first || target)) {
                    target = target || first;
                    target.scrollIntoView({block:'start', behavior: htmx.config.scrollBehavior});
                }
                if (swapSpec.show === "bottom" && (last || target)) {
                    target = target || last;
                    target.scrollIntoView({block:'end', behavior: htmx.config.scrollBehavior});
                }
            }
        }

        /**
         * @param {HTMLElement} elt 
         * @param {string} attr 
         * @param {boolean=} evalAsDefault 
         * @param {Object=} values 
         * @returns {Object}
         */
        function getValuesForElement(elt, attr, evalAsDefault, values) {
            if (values == null) {
                values = {};
            }
            if (elt == null) {
                return values;
            }
            var attributeValue = getAttributeValue(elt, attr);
            if (attributeValue) {
                var str = attributeValue.trim();
                var evaluateValue = evalAsDefault;
                if (str.indexOf("javascript:") === 0) {
                    str = str.substr(11);
                    evaluateValue = true;
                } else if (str.indexOf("js:") === 0) {
                    str = str.substr(3);
                    evaluateValue = true;
                }
                if (str.indexOf('{') !== 0) {
                    str = "{" + str + "}";
                }
                var varsValues;
                if (evaluateValue) {
                    varsValues = maybeEval(elt,function () {return Function("return (" + str + ")")();}, {});
                } else {
                    varsValues = parseJSON(str);
                }
                for (var key in varsValues) {
                    if (varsValues.hasOwnProperty(key)) {
                        if (values[key] == null) {
                            values[key] = varsValues[key];
                        }
                    }
                }
            }
            return getValuesForElement(parentElt(elt), attr, evalAsDefault, values);
        }

        function maybeEval(elt, toEval, defaultVal) {
            if (htmx.config.allowEval) {
                return toEval();
            } else {
                triggerErrorEvent(elt, 'htmx:evalDisallowedError');
                return defaultVal;
            }
        }

        /**
         * @param {HTMLElement} elt 
         * @param {*} expressionVars 
         * @returns 
         */
        function getHXVarsForElement(elt, expressionVars) {
            return getValuesForElement(elt, "hx-vars", true, expressionVars);
        }

        /**
         * @param {HTMLElement} elt 
         * @param {*} expressionVars 
         * @returns 
         */
        function getHXValsForElement(elt, expressionVars) {
            return getValuesForElement(elt, "hx-vals", false, expressionVars);
        }

        /**
         * @param {HTMLElement} elt 
         * @returns {Object}
         */
        function getExpressionVars(elt) {
            return mergeObjects(getHXVarsForElement(elt), getHXValsForElement(elt));
        }

        function safelySetHeaderValue(xhr, header, headerValue) {
            if (headerValue !== null) {
                try {
                    xhr.setRequestHeader(header, headerValue);
                } catch (e) {
                    // On an exception, try to set the header URI encoded instead
                    xhr.setRequestHeader(header, encodeURIComponent(headerValue));
                    xhr.setRequestHeader(header + "-URI-AutoEncoded", "true");
                }
            }
        }

        function getResponseURL(xhr) {
            // NB: IE11 does not support this stuff
            if (xhr.responseURL && typeof(URL) !== "undefined") {
                try {
                    var url = new URL(xhr.responseURL);
                    return url.pathname + url.search;
                } catch (e) {
                    triggerErrorEvent(getDocument().body, "htmx:badResponseUrl", {url: xhr.responseURL});
                }
            }
        }

        function hasHeader(xhr, regexp) {
            return xhr.getAllResponseHeaders().match(regexp);
        }

        function ajaxHelper(verb, path, context) {
            verb = verb.toLowerCase();
            if (context) {
                if (context instanceof Element || isType(context, 'String')) {
                    return issueAjaxRequest(verb, path, null, null, {
                        targetOverride: resolveTarget(context),
                        returnPromise: true
                    });
                } else {
                    return issueAjaxRequest(verb, path, resolveTarget(context.source), context.event,
                        {
                            handler : context.handler,
                            headers : context.headers,
                            values : context.values,
                            targetOverride: resolveTarget(context.target),
                            returnPromise: true
                        });
                }
            } else {
                return issueAjaxRequest(verb, path, null, null, {
                        returnPromise: true
                });
            }
        }

        function hierarchyForElt(elt) {
            var arr = [];
            while (elt) {
                arr.push(elt);
                elt = elt.parentElement;
            }
            return arr;
        }

        function issueAjaxRequest(verb, path, elt, event, etc) {
            var resolve = null;
            var reject = null;
            etc = etc != null ? etc : {};
            if(etc.returnPromise && typeof Promise !== "undefined"){
                var promise = new Promise(function (_resolve, _reject) {
                    resolve = _resolve;
                    reject = _reject;
                });
            }
            if(elt == null) {
                elt = getDocument().body;
            }
            var responseHandler = etc.handler || handleAjaxResponse;

            if (!bodyContains(elt)) {
                return; // do not issue requests for elements removed from the DOM
            }
            var target = etc.targetOverride || getTarget(elt);
            if (target == null) {
                triggerErrorEvent(elt, 'htmx:targetError', {target: getAttributeValue(elt, "hx-target")});
                return;
            }
            var eltData = getInternalData(elt);
            if (eltData.requestInFlight) {
                var queueStrategy = 'last';
                if (event) {
                    var eventData = getInternalData(event);
                    if (eventData && eventData.triggerSpec && eventData.triggerSpec.queue) {
                        queueStrategy = eventData.triggerSpec.queue;
                    }
                }
                if (eltData.queuedRequests == null) {
                    eltData.queuedRequests = [];
                }
                if (queueStrategy === "first" && eltData.queuedRequests.length === 0) {
                    eltData.queuedRequests.push(function () {
                        issueAjaxRequest(verb, path, elt, event, etc)
                    });
                } else if (queueStrategy === "all") {
                    eltData.queuedRequests.push(function () {
                        issueAjaxRequest(verb, path, elt, event, etc)
                    });
                } else if (queueStrategy === "last") {
                    eltData.queuedRequests = []; // dump existing queue
                    eltData.queuedRequests.push(function () {
                        issueAjaxRequest(verb, path, elt, event, etc)
                    });
                }
                return;
            } else {
                eltData.requestInFlight = true;
            }
            var endRequestLock = function(){
                eltData.requestInFlight = false
                if (eltData.queuedRequests != null &&
                    eltData.queuedRequests.length > 0) {
                    var queuedRequest = eltData.queuedRequests.shift();
                    queuedRequest();
                }
            }
            var promptQuestion = getClosestAttributeValue(elt, "hx-prompt");
            if (promptQuestion) {
                var promptResponse = prompt(promptQuestion);
                // prompt returns null if cancelled and empty string if accepted with no entry
                if (promptResponse === null ||
                    !triggerEvent(elt, 'htmx:prompt', {prompt: promptResponse, target:target})) {
                    maybeCall(resolve);
                    endRequestLock();
                    return promise;
                }
            }

            var confirmQuestion = getClosestAttributeValue(elt, "hx-confirm");
            if (confirmQuestion) {
                if(!confirm(confirmQuestion)) {
                    maybeCall(resolve);
                    endRequestLock()
                    return promise;
                }
            }

            var xhr = new XMLHttpRequest();

            var headers = getHeaders(elt, target, promptResponse);
            if (etc.headers) {
                headers = mergeObjects(headers, etc.headers);
            }
            var results = getInputValues(elt, verb);
            var errors = results.errors;
            var rawParameters = results.values;
            if (etc.values) {
                rawParameters = mergeObjects(rawParameters, etc.values);
            }
            var expressionVars = getExpressionVars(elt);
            var allParameters = mergeObjects(rawParameters, expressionVars);
            var filteredParameters = filterValues(allParameters, elt);

            if (verb !== 'get' && getClosestAttributeValue(elt, "hx-encoding") == null) {
                headers['Content-Type'] = 'application/x-www-form-urlencoded; charset=UTF-8';
            }

            // behavior of anchors w/ empty href is to use the current URL
            if (path == null || path === "") {
                path = getDocument().location.href;
            }

            var requestAttrValues = getValuesForElement(elt, 'hx-request');

            var requestConfig = {
                parameters: filteredParameters,
                unfilteredParameters: allParameters,
                headers:headers,
                target:target,
                verb:verb,
                errors:errors,
                withCredentials: etc.credentials || requestAttrValues.credentials || htmx.config.withCredentials,
                timeout:  etc.timeout || requestAttrValues.timeout || htmx.config.timeout,
                path:path,
                triggeringEvent:event
            };

            if(!triggerEvent(elt, 'htmx:configRequest', requestConfig)){
                maybeCall(resolve);
                endRequestLock();
                return promise;
            }

            // copy out in case the object was overwritten
            path = requestConfig.path;
            verb = requestConfig.verb;
            headers = requestConfig.headers;
            filteredParameters = requestConfig.parameters;
            errors = requestConfig.errors;

            if(errors && errors.length > 0){
                triggerEvent(elt, 'htmx:validation:halted', requestConfig)
                maybeCall(resolve);
                endRequestLock();
                return promise;
            }

            var splitPath = path.split("#");
            var pathNoAnchor = splitPath[0];
            var anchor = splitPath[1];
            if (verb === 'get') {
                var finalPathForGet = pathNoAnchor;
                var values = Object.keys(filteredParameters).length !== 0;
                if (values) {
                    if (finalPathForGet.indexOf("?") < 0) {
                        finalPathForGet += "?";
                    } else {
                        finalPathForGet += "&";
                    }
                    finalPathForGet += urlEncode(filteredParameters);
                    if (anchor) {
                        finalPathForGet += "#" + anchor;
                    }
                }
                xhr.open('GET', finalPathForGet, true);
            } else {
                xhr.open(verb.toUpperCase(), path, true);
            }

            xhr.overrideMimeType("text/html");
            xhr.withCredentials = requestConfig.withCredentials;
            xhr.timeout = requestConfig.timeout;

            // request headers
            if (requestAttrValues.noHeaders) {
                // ignore all headers
            } else {
                for (var header in headers) {
                    if (headers.hasOwnProperty(header)) {
                        var headerValue = headers[header];
                        safelySetHeaderValue(xhr, header, headerValue);
                    }
                }
            }

            var responseInfo = {xhr: xhr, target: target, requestConfig: requestConfig, pathInfo:{
                  path:path, finalPath:finalPathForGet, anchor:anchor
                }
            };

            xhr.onload = function () {
                try {
                    var hierarchy = hierarchyForElt(elt);
                    responseHandler(elt, responseInfo);
                    removeRequestIndicatorClasses(indicators);
                    triggerEvent(elt, 'htmx:afterRequest', responseInfo);
                    triggerEvent(elt, 'htmx:afterOnLoad', responseInfo);
                    // if the body no longer contains the element, trigger the even on the closest parent
                    // remaining in the DOM
                    if (!bodyContains(elt)) {
                        var secondaryTriggerElt = null;
                        while (hierarchy.length > 0 && secondaryTriggerElt == null) {
                            var parentEltInHierarchy = hierarchy.shift();
                            if (bodyContains(parentEltInHierarchy)) {
                                secondaryTriggerElt = parentEltInHierarchy;
                            }
                        }
                        if (secondaryTriggerElt) {
                            triggerEvent(secondaryTriggerElt, 'htmx:afterRequest', responseInfo);
                            triggerEvent(secondaryTriggerElt, 'htmx:afterOnLoad', responseInfo);
                        }
                    }
                    maybeCall(resolve);
                    endRequestLock();
                } catch (e) {
                    triggerErrorEvent(elt, 'htmx:onLoadError', mergeObjects({error:e}, responseInfo));
                    throw e;
                }
            }
            xhr.onerror = function () {
                removeRequestIndicatorClasses(indicators);
                triggerErrorEvent(elt, 'htmx:afterRequest', responseInfo);
                triggerErrorEvent(elt, 'htmx:sendError', responseInfo);
                maybeCall(reject);
                endRequestLock();
            }
            xhr.onabort = function() {
                removeRequestIndicatorClasses(indicators);
                triggerErrorEvent(elt, 'htmx:afterRequest', responseInfo);
                triggerErrorEvent(elt, 'htmx:sendAbort', responseInfo);
                maybeCall(reject);
                endRequestLock();
            }
            xhr.ontimeout = function() {
                removeRequestIndicatorClasses(indicators);
                triggerErrorEvent(elt, 'htmx:afterRequest', responseInfo);
                triggerErrorEvent(elt, 'htmx:timeout', responseInfo);
                maybeCall(reject);
                endRequestLock();
            }
            if(!triggerEvent(elt, 'htmx:beforeRequest', responseInfo)){
                maybeCall(resolve);
                endRequestLock()
                return promise
            }
            var indicators = addRequestIndicatorClasses(elt);

            forEach(['loadstart', 'loadend', 'progress', 'abort'], function(eventName) {
                forEach([xhr, xhr.upload], function (target) {
                    target.addEventListener(eventName, function(event){
                        triggerEvent(elt, "htmx:xhr:" + eventName, {
                            lengthComputable:event.lengthComputable,
                            loaded:event.loaded,
                            total:event.total
                        });
                    })
                });
            });
            triggerEvent(elt, 'htmx:beforeSend', responseInfo);
            xhr.send(verb === 'get' ? null : encodeParamsForBody(xhr, elt, filteredParameters));
            return promise;
        }

        function handleAjaxResponse(elt, responseInfo) {
            var xhr = responseInfo.xhr;
            var target = responseInfo.target;

            if (!triggerEvent(elt, 'htmx:beforeOnLoad', responseInfo)) return;

            if (hasHeader(xhr, /HX-Trigger:/i)) {
                handleTrigger(xhr, "HX-Trigger", elt);
            }

            if (hasHeader(xhr,/HX-Push:/i)) {
                var pushedUrl = xhr.getResponseHeader("HX-Push");
            }

            if (hasHeader(xhr, /HX-Redirect:/i)) {
                window.location.href = xhr.getResponseHeader("HX-Redirect");
                return;
            }

            if (hasHeader(xhr,/HX-Refresh:/i)) {
                if ("true" === xhr.getResponseHeader("HX-Refresh")) {
                    location.reload();
                    return;
                }
            }

            if (hasHeader(xhr,/HX-Retarget:/i)) {
                responseInfo.target = getDocument().querySelector(xhr.getResponseHeader("HX-Retarget"));
            }

            var shouldSaveHistory = shouldPush(elt) || pushedUrl;

            // by default htmx only swaps on 200 return codes and does not swap
            // on 204 'No Content'
            // this can be ovverriden by responding to the htmx:beforeSwap event and
            // overriding the detail.shouldSwap property
            var shouldSwap = xhr.status >= 200 && xhr.status < 400 && xhr.status !== 204;
            var serverResponse = xhr.response;
            var isError = xhr.status >= 400;
            var beforeSwapDetails = mergeObjects({shouldSwap: shouldSwap, serverResponse:serverResponse, isError:isError}, responseInfo);
            if (!triggerEvent(target, 'htmx:beforeSwap', beforeSwapDetails)) return;

            target = beforeSwapDetails.target; // allow re-targeting
            serverResponse = beforeSwapDetails.serverResponse; // allow updating content
            isError = beforeSwapDetails.isError; // allow updating error
		
            responseInfo.failed = isError; // Make failed property available to response events
            responseInfo.successful = !isError; // Make successful property available to response events		

            if (beforeSwapDetails.shouldSwap) {
                if (xhr.status === 286) {
                    cancelPolling(elt);
                }

                withExtensions(elt, function (extension) {
                    serverResponse = extension.transformResponse(serverResponse, xhr, elt);
                });

                // Save current page
                if (shouldSaveHistory) {
                    saveHistory();
                }

                var swapSpec = getSwapSpecification(elt);

                target.classList.add(htmx.config.swappingClass);
                var doSwap = function () {
                    try {

                        var activeElt = document.activeElement;
                        var selectionInfo = {};
                        try {
                            selectionInfo = {
                                elt: activeElt,
                                // @ts-ignore
                                start: activeElt ? activeElt.selectionStart : null,
                                // @ts-ignore
                                end: activeElt ? activeElt.selectionEnd : null
                            };
                        } catch (e) {
                            // safari issue - see https://github.com/microsoft/playwright/issues/5894
                        }

                        var settleInfo = makeSettleInfo(target);
                        selectAndSwap(swapSpec.swapStyle, target, elt, serverResponse, settleInfo);

                        if (selectionInfo.elt &&
                            !bodyContains(selectionInfo.elt) &&
                            selectionInfo.elt.id) {
                            var newActiveElt = document.getElementById(selectionInfo.elt.id);
                            if (newActiveElt) {
                                // @ts-ignore
                                if (selectionInfo.start && newActiveElt.setSelectionRange) {
                                    // @ts-ignore
                                    newActiveElt.setSelectionRange(selectionInfo.start, selectionInfo.end);
                                }
                                newActiveElt.focus();
                            }
                        }

                        target.classList.remove(htmx.config.swappingClass);
                        forEach(settleInfo.elts, function (elt) {
                            if (elt.classList) {
                                elt.classList.add(htmx.config.settlingClass);
                            }
                            triggerEvent(elt, 'htmx:afterSwap', responseInfo);
                        });
                        if (responseInfo.pathInfo.anchor) {
                            location.hash = responseInfo.pathInfo.anchor;
                        }

                        if (hasHeader(xhr, /HX-Trigger-After-Swap:/i)) {
                            var finalElt = elt;
                            if (!bodyContains(elt)) {
                                finalElt = getDocument().body;
                            }
                            handleTrigger(xhr, "HX-Trigger-After-Swap", finalElt);
                        }

                        var doSettle = function () {
                            forEach(settleInfo.tasks, function (task) {
                                task.call();
                            });
                            forEach(settleInfo.elts, function (elt) {
                                if (elt.classList) {
                                    elt.classList.remove(htmx.config.settlingClass);
                                }
                                triggerEvent(elt, 'htmx:afterSettle', responseInfo);
                            });
                            // push URL and save new page
                            if (shouldSaveHistory) {
                                var pathToPush = pushedUrl || getPushUrl(elt) || getResponseURL(xhr) || responseInfo.pathInfo.finalPath || responseInfo.pathInfo.path;
                                pushUrlIntoHistory(pathToPush);
                                triggerEvent(getDocument().body, 'htmx:pushedIntoHistory', {path: pathToPush});
                            }
                            updateScrollState(settleInfo.elts, swapSpec);

                            if (hasHeader(xhr, /HX-Trigger-After-Settle:/i)) {
                                var finalElt = elt;
                                if (!bodyContains(elt)) {
                                    finalElt = getDocument().body;
                                }
                                handleTrigger(xhr, "HX-Trigger-After-Settle", finalElt);
                            }
                        }

                        if (swapSpec.settleDelay > 0) {
                            setTimeout(doSettle, swapSpec.settleDelay)
                        } else {
                            doSettle();
                        }
                    } catch (e) {
                        triggerErrorEvent(elt, 'htmx:swapError', responseInfo);
                        throw e;
                    }
                };

                if (swapSpec.swapDelay > 0) {
                    setTimeout(doSwap, swapSpec.swapDelay)
                } else {
                    doSwap();
                }
            }
            if (isError) {
                triggerErrorEvent(elt, 'htmx:responseError', mergeObjects({error: "Response Status Error Code " + xhr.status + " from " + responseInfo.pathInfo.path}, responseInfo));
            }
        }

        //====================================================================
        // Extensions API
        //====================================================================

        /** @type {Object<string, import("./htmx").HtmxExtension>} */
        var extensions = {};

        /**
         * extensionBase defines the default functions for all extensions.
         * @returns {import("./htmx").HtmxExtension}
         */
        function extensionBase() {
            return {
                init: function(api) {return null;},
                onEvent : function(name, evt) {return true;},
                transformResponse : function(text, xhr, elt) {return text;},
                isInlineSwap : function(swapStyle) {return false;},
                handleSwap : function(swapStyle, target, fragment, settleInfo) {return false;},
                encodeParameters : function(xhr, parameters, elt) {return null;}
            }
        }

        /**
         * defineExtension initializes the extension and adds it to the htmx registry
         * 
         * @param {string} name 
         * @param {import("./htmx").HtmxExtension} extension 
         */
        function defineExtension(name, extension) {
            extension.init(internalAPI)
            extensions[name] = mergeObjects(extensionBase(), extension);
        }

        /**
         * removeExtension removes an extension from the htmx registry
         * 
         * @param {string} name 
         */
        function removeExtension(name) {
            delete extensions[name];
        }

        /**
         * getExtensions searches up the DOM tree to return all extensions that can be applied to a given element
         * 
         * @param {HTMLElement} elt 
         * @param {import("./htmx").HtmxExtension[]=} extensionsToReturn
         * @param {import("./htmx").HtmxExtension[]=} extensionsToIgnore
         */
         function getExtensions(elt, extensionsToReturn, extensionsToIgnore) {

            if (elt == undefined) {
                return extensionsToReturn;
            }
            if (extensionsToReturn == undefined) {
                extensionsToReturn = [];
            }
            if (extensionsToIgnore == undefined) {
                extensionsToIgnore = [];
            }
            var extensionsForElement = getAttributeValue(elt, "hx-ext");
            if (extensionsForElement) {
                forEach(extensionsForElement.split(","), function(extensionName){
                    extensionName = extensionName.replace(/ /g, '');
                    if (extensionName.slice(0, 7) == "ignore:") {
                        extensionsToIgnore.push(extensionName.slice(7));
                        return;
                    }
                    if (extensionsToIgnore.indexOf(extensionName) < 0) {
                        var extension = extensions[extensionName];
                        if (extension && extensionsToReturn.indexOf(extension) < 0) {
                            extensionsToReturn.push(extension);
                        }
                    }
                });
            }
            return getExtensions(parentElt(elt), extensionsToReturn, extensionsToIgnore);
        }

        //====================================================================
        // Initialization
        //====================================================================

        function ready(fn) {
            if (getDocument().readyState !== 'loading') {
                fn();
            } else {
                getDocument().addEventListener('DOMContentLoaded', fn);
            }
        }

        function insertIndicatorStyles() {
            if (htmx.config.includeIndicatorStyles !== false) {
                getDocument().head.insertAdjacentHTML("beforeend",
                    "<style>\
                      ." + htmx.config.indicatorClass + "{opacity:0;transition: opacity 200ms ease-in;}\
                      ." + htmx.config.requestClass + " ." + htmx.config.indicatorClass + "{opacity:1}\
                      ." + htmx.config.requestClass + "." + htmx.config.indicatorClass + "{opacity:1}\
                    </style>");
            }
        }

        function getMetaConfig() {
            var element = getDocument().querySelector('meta[name="htmx-config"]');
            if (element) {
                // @ts-ignore
                return parseJSON(element.content);
            } else {
                return null;
            }
        }

        function mergeMetaConfig() {
            var metaConfig = getMetaConfig();
            if (metaConfig) {
                htmx.config = mergeObjects(htmx.config , metaConfig)
            }
        }

        // initialize the document
        ready(function () {
            mergeMetaConfig();
            insertIndicatorStyles();
            var body = getDocument().body;
            processNode(body);
            window.onpopstate = function (event) {
                if (event.state && event.state.htmx) {
                    restoreHistory();
                }
            };
            setTimeout(function () {
                triggerEvent(body, 'htmx:load', {}); // give ready handlers a chance to load up before firing this event
            }, 0);
        })

        return htmx;
    }
)()
}));<|MERGE_RESOLUTION|>--- conflicted
+++ resolved
@@ -62,17 +62,7 @@
             },
             parseInterval:parseInterval,
             _:internalEval,
-<<<<<<< HEAD
-            version: "1.6.1"
-=======
-            createEventSource: function(url){
-                return new EventSource(url, {withCredentials:true})
-            },
-            createWebSocket: function(url){
-                return new WebSocket(url, []);
-            },
             version: "1.7.0"
->>>>>>> 0330ad68
         };
 
         /** @type {import("./htmx").HtmxInternalApi} */
@@ -124,8 +114,8 @@
         }
 
         /**
-         * @param {HTMLElement} elt 
-         * @param {string} name 
+         * @param {HTMLElement} elt
+         * @param {string} name
          * @returns {(string | null)}
          */
         function getRawAttribute(elt, name) {
@@ -139,9 +129,9 @@
         }
 
         /**
-         * 
-         * @param {HTMLElement} elt 
-         * @param {string} qualifiedName 
+         *
+         * @param {HTMLElement} elt
+         * @param {string} qualifiedName
          * @returns {(string | null)}
          */
         function getAttributeValue(elt, qualifiedName) {
@@ -149,7 +139,7 @@
         }
 
         /**
-         * @param {HTMLElement} elt 
+         * @param {HTMLElement} elt
          * @returns {HTMLElement | null}
          */
         function parentElt(elt) {
@@ -164,8 +154,8 @@
         }
 
         /**
-         * @param {HTMLElement} elt 
-         * @param {(e:HTMLElement) => boolean} condition 
+         * @param {HTMLElement} elt
+         * @param {(e:HTMLElement) => boolean} condition
          * @returns {HTMLElement | null}
          */
         function getClosestMatch(elt, condition) {
@@ -179,8 +169,8 @@
         }
 
         /**
-         * @param {HTMLElement} elt 
-         * @param {string} attributeName 
+         * @param {HTMLElement} elt
+         * @param {string} attributeName
          * @returns {string | null}
          */
         function getClosestAttributeValue(elt, attributeName) {
@@ -194,8 +184,8 @@
         }
 
         /**
-         * @param {HTMLElement} elt 
-         * @param {string} selector 
+         * @param {HTMLElement} elt
+         * @param {string} selector
          * @returns {boolean}
          */
         function matches(elt, selector) {
@@ -206,7 +196,7 @@
         }
 
         /**
-         * @param {string} str 
+         * @param {string} str
          * @returns {string}
          */
         function getStartTag(str) {
@@ -220,9 +210,9 @@
         }
 
         /**
-         * 
-         * @param {string} resp 
-         * @param {number} depth 
+         *
+         * @param {string} resp
+         * @param {number} depth
          * @returns {Element}
          */
         function parseHTML(resp, depth) {
@@ -244,14 +234,14 @@
         }
 
         /**
-         * 
-         * @param {string} resp 
+         *
+         * @param {string} resp
          * @returns {Element}
          */
         function makeFragment(resp) {
             if (htmx.config.useTemplateFragments) {
                 var documentFragment = parseHTML("<body><template>" + resp + "</template></body>", 0);
-                // @ts-ignore type mismatch between DocumentFragment and Element.  
+                // @ts-ignore type mismatch between DocumentFragment and Element.
                 // TODO: Are these close enough for htmx to use interchangably?
                 return documentFragment.querySelector('template').content;
             } else {
@@ -279,7 +269,7 @@
         }
 
         /**
-         * @param {Function} func 
+         * @param {Function} func
          */
         function maybeCall(func){
             if(func) {
@@ -288,24 +278,24 @@
         }
 
         /**
-         * @param {any} o 
-         * @param {string} type 
-         * @returns 
+         * @param {any} o
+         * @param {string} type
+         * @returns
          */
         function isType(o, type) {
             return Object.prototype.toString.call(o) === "[object " + type + "]";
         }
 
         /**
-         * @param {*} o 
-         * @returns {o is Function} 
+         * @param {*} o
+         * @returns {o is Function}
          */
         function isFunction(o) {
             return isType(o, "Function");
         }
 
         /**
-         * @param {*} o 
+         * @param {*} o
          * @returns {o is Object}
          */
         function isRawObject(o) {
@@ -314,7 +304,7 @@
 
         /**
          * getInternalData retrieves "private" data stored by htmx within an element
-         * @param {HTMLElement} elt 
+         * @param {HTMLElement} elt
          * @returns {*}
          */
         function getInternalData(elt) {
@@ -328,7 +318,7 @@
 
         /**
          * toArray converts an ArrayLike object into a real array.
-         * @param {ArrayLike} arr 
+         * @param {ArrayLike} arr
          * @returns {any[]}
          */
         function toArray(arr) {
@@ -365,10 +355,10 @@
         }
 
         /**
-         * mergeObjects takes all of the keys from 
+         * mergeObjects takes all of the keys from
          * obj2 and duplicates them into obj1
-         * @param {Object} obj1 
-         * @param {Object} obj2 
+         * @param {Object} obj1
+         * @param {Object} obj2
          * @returns {Object}
          */
         function mergeObjects(obj1, obj2) {
@@ -616,11 +606,11 @@
         }
 
         /**
-         * 
-         * @param {string} oobValue 
-         * @param {HTMLElement} oobElement 
-         * @param {*} settleInfo 
-         * @returns 
+         *
+         * @param {string} oobValue
+         * @param {HTMLElement} oobElement
+         * @param {*} settleInfo
+         * @returns
          */
         function oobSwap(oobValue, oobElement, settleInfo) {
             var selector = "#" + oobElement.id;
@@ -995,7 +985,7 @@
         var INPUT_SELECTOR = 'input, textarea, select';
 
         /**
-         * @param {HTMLElement} elt 
+         * @param {HTMLElement} elt
          * @returns {import("./htmx").HtmxTriggerSpecification[]}
          */
         function getTriggerSpecs(elt) {
@@ -1131,10 +1121,10 @@
         }
 
         /**
-         * 
-         * @param {Event} evt 
-         * @param {HTMLElement} elt 
-         * @returns 
+         *
+         * @param {Event} evt
+         * @param {HTMLElement} elt
+         * @returns
          */
         function shouldCancel(evt, elt) {
             if (evt.type === "submit" || evt.type === "click") {
@@ -1477,12 +1467,12 @@
         }
 
         /**
-         * `withExtensions` locates all active extensions for a provided element, then 
+         * `withExtensions` locates all active extensions for a provided element, then
          * executes the provided function using each of the active extensions.  It should
          * be called internally at every extendable execution point in htmx.
-         * 
-         * @param {HTMLElement} elt 
-         * @param {(extension:import("./htmx").HtmxExtension) => void} toDo 
+         *
+         * @param {HTMLElement} elt
+         * @param {(extension:import("./htmx").HtmxExtension) => void} toDo
          * @returns void
          */
         function withExtensions(elt, toDo) {
@@ -1770,8 +1760,8 @@
         }
 
         /**
-         * @param {HTMLElement} elt 
-         * @param {string} verb 
+         * @param {HTMLElement} elt
+         * @param {string} verb
          */
         function getInputValues(elt, verb) {
             var processed = [];
@@ -1867,9 +1857,9 @@
         //====================================================================
 
         /**
-         * @param {HTMLElement} elt 
-         * @param {HTMLElement} target 
-         * @param {string} prompt 
+         * @param {HTMLElement} elt
+         * @param {HTMLElement} target
+         * @param {string} prompt
          * @returns {Object} // TODO: Define/Improve HtmxHeaderSpecification
          */
         function getHeaders(elt, target, prompt) {
@@ -1892,10 +1882,10 @@
 
         /**
          * filterValues takes an object containing form input values
-         * and returns a new object that only contains keys that are 
+         * and returns a new object that only contains keys that are
          * specified by the closest "hx-params" attribute
-         * @param {Object} inputValues 
-         * @param {HTMLElement} elt 
+         * @param {Object} inputValues
+         * @param {HTMLElement} elt
          * @returns {Object}
          */
         function filterValues(inputValues, elt) {
@@ -1929,8 +1919,8 @@
         }
 
         /**
-         * 
-         * @param {HTMLElement} elt 
+         *
+         * @param {HTMLElement} elt
          * @returns {import("./htmx").HtmxSwapSpecification}
          */
         function getSwapSpecification(elt) {
@@ -1997,8 +1987,8 @@
         }
 
         /**
-         * 
-         * @param {Element} target 
+         *
+         * @param {Element} target
          * @returns {import("./htmx").HtmxSettleInfo}
          */
         function makeSettleInfo(target) {
@@ -2043,10 +2033,10 @@
         }
 
         /**
-         * @param {HTMLElement} elt 
-         * @param {string} attr 
-         * @param {boolean=} evalAsDefault 
-         * @param {Object=} values 
+         * @param {HTMLElement} elt
+         * @param {string} attr
+         * @param {boolean=} evalAsDefault
+         * @param {Object=} values
          * @returns {Object}
          */
         function getValuesForElement(elt, attr, evalAsDefault, values) {
@@ -2097,25 +2087,25 @@
         }
 
         /**
-         * @param {HTMLElement} elt 
-         * @param {*} expressionVars 
-         * @returns 
+         * @param {HTMLElement} elt
+         * @param {*} expressionVars
+         * @returns
          */
         function getHXVarsForElement(elt, expressionVars) {
             return getValuesForElement(elt, "hx-vars", true, expressionVars);
         }
 
         /**
-         * @param {HTMLElement} elt 
-         * @param {*} expressionVars 
-         * @returns 
+         * @param {HTMLElement} elt
+         * @param {*} expressionVars
+         * @returns
          */
         function getHXValsForElement(elt, expressionVars) {
             return getValuesForElement(elt, "hx-vals", false, expressionVars);
         }
 
         /**
-         * @param {HTMLElement} elt 
+         * @param {HTMLElement} elt
          * @returns {Object}
          */
         function getExpressionVars(elt) {
@@ -2487,9 +2477,9 @@
             target = beforeSwapDetails.target; // allow re-targeting
             serverResponse = beforeSwapDetails.serverResponse; // allow updating content
             isError = beforeSwapDetails.isError; // allow updating error
-		
+
             responseInfo.failed = isError; // Make failed property available to response events
-            responseInfo.successful = !isError; // Make successful property available to response events		
+            responseInfo.successful = !isError; // Make successful property available to response events
 
             if (beforeSwapDetails.shouldSwap) {
                 if (xhr.status === 286) {
@@ -2634,9 +2624,9 @@
 
         /**
          * defineExtension initializes the extension and adds it to the htmx registry
-         * 
-         * @param {string} name 
-         * @param {import("./htmx").HtmxExtension} extension 
+         *
+         * @param {string} name
+         * @param {import("./htmx").HtmxExtension} extension
          */
         function defineExtension(name, extension) {
             extension.init(internalAPI)
@@ -2645,8 +2635,8 @@
 
         /**
          * removeExtension removes an extension from the htmx registry
-         * 
-         * @param {string} name 
+         *
+         * @param {string} name
          */
         function removeExtension(name) {
             delete extensions[name];
@@ -2654,8 +2644,8 @@
 
         /**
          * getExtensions searches up the DOM tree to return all extensions that can be applied to a given element
-         * 
-         * @param {HTMLElement} elt 
+         *
+         * @param {HTMLElement} elt
          * @param {import("./htmx").HtmxExtension[]=} extensionsToReturn
          * @param {import("./htmx").HtmxExtension[]=} extensionsToIgnore
          */
