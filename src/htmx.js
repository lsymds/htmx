--- conflicted
+++ resolved
@@ -1052,12 +1052,7 @@
             }
         }
 
-<<<<<<< HEAD
         function processWebSocketSource(elt, wssSource, retryCount) {
-            if (wssSource.indexOf("ws:") !== 0 && wssSource.indexOf("wss:") !== 0) {
-                wssSource = "wss:" + wssSource;
-=======
-        function processWebSocketSource(elt, wssSource) {
             if (wssSource.indexOf("/") == 0) {  // complete absolute paths only
                 var base_part = location.hostname + (location.port ? ':'+location.port: '');
                 if (location.protocol == 'https:') {
@@ -1065,7 +1060,6 @@
                 } else if (location.protocol == 'http:') {
                     wssSource = "ws://" + base_part + wssSource;
                 }
->>>>>>> 4cc29f97
             }
             var socket = htmx.createWebSocket(wssSource);
             socket.onerror = function (e) {
