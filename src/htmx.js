--- conflicted
+++ resolved
@@ -1580,30 +1580,18 @@
 
             // for a non-GET include the closest form
             if (verb !== 'get') {
-<<<<<<< HEAD
-                processInputValue(processed, values.form, errors, closest(elt, 'form'));
+                processInputValue(processed, values.form, errors, closest(elt, 'form'), validate);
             }
 
             // include the element itself
-            processInputValue(processed, values.element, errors, elt);
-=======
-                processInputValue(processed, values, errors, closest(elt, 'form'), validate);
-            }
-
-            // include the element itself
-            processInputValue(processed, values, errors, elt, validate);
->>>>>>> 8e7e1f55
+            processInputValue(processed, values.element, errors, elt, validate);
 
             // include any explicit includes
             var includes = getClosestAttributeValue(elt, "hx-include");
             if (includes) {
                 var nodes = getDocument().querySelectorAll(includes);
                 forEach(nodes, function(node) {
-<<<<<<< HEAD
-                    processInputValue(processed, values.includes, errors, node);
-=======
-                    processInputValue(processed, values, errors, node, validate);
->>>>>>> 8e7e1f55
+                    processInputValue(processed, values.includes, errors, node, validate);
                 });
             }
 
