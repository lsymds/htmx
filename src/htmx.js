--- conflicted
+++ resolved
@@ -139,7 +139,6 @@
             return getRawAttribute(elt, qualifiedName) || getRawAttribute(elt, "data-" + qualifiedName);
         }
 
-<<<<<<< HEAD
         function getAttributeInheritance(elt, closestMatch, attributeName) {
             var data = getInternalData(elt);
             if (elt === closestMatch || attributeName === "hx-boost") return
@@ -150,12 +149,10 @@
             }
         }
 
-=======
         /**
          * @param {HTMLElement} elt
          * @returns {HTMLElement | null}
          */
->>>>>>> d9bf5018
         function parentElt(elt) {
             return elt.parentElement;
         }
@@ -573,18 +570,11 @@
             }
         }
 
-<<<<<<< HEAD
-        function getTarget(elt) {
-            var explicitTarget = getClosestMatch(elt, function(e){return getAttributeValue(e,"hx-target") !== null});
-            if (explicitTarget && getAttributeInheritance(elt, explicitTarget, "hx-target") !== "unset") {
-                var targetStr = getAttributeValue(explicitTarget, "hx-target");
-=======
         var DUMMY_ELT = getDocument().createElement("output"); // dummy element for bad selectors
         function findAttributeTargets(elt, attrName) {
             var match = getClosestMatch(elt, function(e){return getAttributeValue(e,attrName) !== null});
             if (match) {
                 var targetStr = getAttributeValue(match, attrName);
->>>>>>> d9bf5018
                 if (targetStr === "this") {
                     return [match];
                 } else {
@@ -600,15 +590,21 @@
         }
 
         function getTarget(elt) {
-            var explicitTarget = findAttributeTarget(elt, 'hx-target');
+            var explicitTarget = getClosestMatch(elt, function(e){return getAttributeValue(e,"hx-target") !== null});
             if (explicitTarget) {
-                return explicitTarget;
-            }
-            var data = getInternalData(elt);
-            if (data.boosted) {
-                return getDocument().body;
-            } else {
-                return elt;
+                var targetStr = getAttributeValue(explicitTarget, "hx-target");
+                if (targetStr === "this") {
+                    return explicitTarget;
+                } else {
+                    return querySelectorExt(elt, targetStr)
+                }
+            } else {
+                var data = getInternalData(elt);
+                if (data.boosted) {
+                    return getDocument().body;
+                } else {
+                    return elt;
+                }
             }
         }
 
@@ -2598,15 +2594,9 @@
             target = beforeSwapDetails.target; // allow re-targeting
             serverResponse = beforeSwapDetails.serverResponse; // allow updating content
             isError = beforeSwapDetails.isError; // allow updating error
-<<<<<<< HEAD
-        
+		
             responseInfo.failed = isError; // Make failed property available to response events
-            responseInfo.successful = !isError; // Make successful property available to response events        
-=======
-
-            responseInfo.failed = isError; // Make failed property available to response events
-            responseInfo.successful = !isError; // Make successful property available to response events
->>>>>>> d9bf5018
+            responseInfo.successful = !isError; // Make successful property available to response events		
 
             if (beforeSwapDetails.shouldSwap) {
                 if (xhr.status === 286) {
