--- conflicted
+++ resolved
@@ -906,15 +906,9 @@
 
 For more on the `HX-Trigger` headers, see [`HX-Trigger` Response Headers](@/headers/hx-trigger.md).
 
-<<<<<<< HEAD
-Submitting a form via htmx has the benefit, that the [Post/Redirect/Get Pattern](https://en.wikipedia.org/wiki/Post/Redirect/Get) is not needed
-any more. After successful processing a POST request on the server, you don't need to return a [HTTP 302 (Redirect)](https://en.wikipedia.org/wiki/HTTP_302). You can directly return the new HTML fragment.
-
-=======
 Submitting a form via htmx has the benefit of no longer needing the [Post/Redirect/Get Pattern](https://en.wikipedia.org/wiki/Post/Redirect/Get).
 After successfully processing a POST request on the server, you don't need to return a [HTTP 302 (Redirect)](https://en.wikipedia.org/wiki/HTTP_302). You can directly return the new HTML fragment.
  
->>>>>>> 39ffb3aa
 ### Request Order of Operations {#request-operations}
 
 The order of operations in a htmx request are:
