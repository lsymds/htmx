+++
title = "Documentation"
[extra]
custom_classes = "wide-content"
+++
<div class="row">
<div class="2 col nav">

**Contents**

<div id="contents">

* [introduction](#introduction)
* [installing](#installing)
* [ajax](#ajax)
  * [triggers](#triggers)
    * [trigger modifiers](#trigger-modifiers)
    * [trigger filters](#trigger-filters)
    * [special events](#special-events)
    * [polling](#polling)
    * [load polling](#load_polling)
  * [indicators](#indicators)
  * [targets](#targets)
  * [swapping](#swapping)
  * [synchronization](#synchronization)
  * [css transitions](#css_transitions)
  * [out of band swaps](#oob_swaps)
  * [parameters](#parameters)
  * [confirming](#confirming)
* [inheritance](#inheritance)
* [boosting](#boosting)
* [websockets & SSE](#websockets-and-sse)
* [history](#history)
* [requests & responses](#requests)
* [validation](#validation)
* [animations](#animations)
* [extensions](#extensions)
* [events & logging](#events)
* [debugging](#debugging)
* [scripting](#scripting)
  * [hx-on attribute](#the-hx-on-attribute)
  * [hyperscript](#hyperscript)
* [3rd party integration](#3rd-party)
* [caching](#caching)
* [security](#security)
* [configuring](#config)

</div>

</div>
<div class="10 col">

## htmx in a Nutshell {#introduction}

htmx is a library that allows you to access modern browser features directly from HTML, rather than using
javascript.

To understand htmx, first lets take a look at an anchor tag:

```html
<a href="/blog">Blog</a>
```

This anchor tag tells a browser:

> "When a user clicks on this link, issue an HTTP GET request to '/blog' and load the response content
>  into the browser window".

With that in mind, consider the following bit of HTML:

```html
<button hx-post="/clicked"
    hx-trigger="click"
    hx-target="#parent-div"
    hx-swap="outerHTML"
>
    Click Me!
</button>
```

This tells htmx:

> "When a user clicks on this button, issue an HTTP POST request to '/clicked' and use the content from the response
>  to replace the element with the id `parent-div` in the DOM"

htmx extends and generalizes the core idea of HTML as a hypertext, opening up many more possibilities directly
within the language:

* Now any element, not just anchors and forms, can issue an HTTP request
* Now any event, not just clicks or form submissions, can trigger requests
* Now any [HTTP verb](https://en.wikipedia.org/wiki/HTTP_Verbs), not just `GET` and `POST`, can be used
* Now any element, not just the entire window, can be the target for update by the request

Note that when you are using htmx, on the server side you typically respond with *HTML*, not *JSON*.  This keeps you firmly
within the [original web programming model](https://www.ics.uci.edu/~fielding/pubs/dissertation/rest_arch_style.htm),
using [Hypertext As The Engine Of Application State](https://en.wikipedia.org/wiki/HATEOAS)
without even needing to really understand that concept.

It's worth mentioning that, if you prefer, you can use the [`data-`](https://html.spec.whatwg.org/multipage/dom.html#attr-data-*) prefix when using htmx:

```html
<a data-hx-post="/click">Click Me!</a>
```

## Installing

Htmx is a dependency-free, browser-oriented javascript library. This means that using it is as simple as adding a `<script>`
tag to your document head.  No need for complicated build steps or systems.

If you are migrating to htmx from intercooler.js, please see the [migration guide](@/migration-guide.md).

### Via A CDN (e.g. unpkg.com)

The fastest way to get going with htmx is to load it via a CDN. You can simply add this to your head tag
and get going:

```html
<script src="https://unpkg.com/htmx.org@1.9.10" integrity="sha384-TODO" crossorigin="anonymous"></script>
```

While the CDN approach is extremely simple, you may want to consider [not using CDNs in production](https://blog.wesleyac.com/posts/why-not-javascript-cdn).

### Download a copy

The next easiest way to install htmx is to simply copy it into your project.

Download `htmx.min.js` [from unpkg.com](https://unpkg.com/htmx.org/dist/htmx.min.js) and add it to the appropriate directory in your project
and include it where necessary with a `<script>` tag:

```html
<script src="/path/to/htmx.min.js"></script>
```

You can also add extensions this way, by downloading them from the `ext/` directory.

### npm

For npm-style build systems, you can install htmx via [npm](https://www.npmjs.com/):

```sh
npm install htmx.org
```

After installing, you’ll need to use appropriate tooling to use `node_modules/htmx.org/dist/htmx.js` (or `.min.js`).
For example, you might bundle htmx with some extensions and project-specific code.

### Webpack

If you are using webpack to manage your javascript:

* Install `htmx` via your favourite package manager (like npm or yarn)
* Add the import to your `index.js`

```js
import 'htmx.org';
```

If you want to use the global `htmx` variable (recommended), you need to inject it to the window scope:

* Create a custom JS file
* Import this file to your `index.js` (below the import from step 2)

```js
import 'path/to/my_custom.js';
```

* Then add this code to the file:

```js
window.htmx = require('htmx.org');
```

* Finally, rebuild your bundle

## AJAX

The core of htmx is a set of attributes that allow you to issue AJAX requests directly from HTML:

| Attribute | Description |
|-----------|-------------|
| [hx-get](@/attributes/hx-get.md) | Issues a `GET` request to the given URL|
| [hx-post](@/attributes/hx-post.md) | Issues a `POST` request to the given URL
| [hx-put](@/attributes/hx-put.md) | Issues a `PUT` request to the given URL
| [hx-patch](@/attributes/hx-patch.md) | Issues a `PATCH` request to the given URL
| [hx-delete](@/attributes/hx-delete.md) | Issues a `DELETE` request to the given URL

Each of these attributes takes a URL to issue an AJAX request to.  The element will issue a request of the specified
type to the given URL when the element is [triggered](#triggers):

```html
<div hx-put="/messages">
    Put To Messages
</div>
```

This tells the browser:

> When a user clicks on this div, issue a PUT request to the URL /messages and load the response into the div

### Triggering Requests {#triggers}

By default, AJAX requests are triggered by the "natural" event of an element:

* `input`, `textarea` & `select` are triggered on the `change` event
* `form` is triggered on the `submit` event
* everything else is triggered by the `click` event

If you want different behavior you can use the [hx-trigger](@/attributes/hx-trigger.md)
attribute to specify which event will cause the request.

Here is a `div` that posts to `/mouse_entered` when a mouse enters it:

```html
<div hx-post="/mouse_entered" hx-trigger="mouseenter">
    [Here Mouse, Mouse!]
</div>
```

#### Trigger Modifiers

A trigger can also have a few additional modifiers that change its behavior.  For example, if you want a request to only
 happen once, you can use the `once` modifier for the trigger:

```html
<div hx-post="/mouse_entered" hx-trigger="mouseenter once">
    [Here Mouse, Mouse!]
</div>
```

Other modifiers you can use for triggers are:

* `changed` - only issue a request if the value of the element has changed
*  `delay:<time interval>` - wait the given amount of time (e.g. `1s`) before
issuing the request.  If the event triggers again, the countdown is reset.
*  `throttle:<time interval>` - wait the given amount of time (e.g. `1s`) before
issuing the request.  Unlike `delay` if a new event occurs before the time limit is hit the event will be discarded,
so the request will trigger at the end of the time period.
*  `from:<CSS Selector>` - listen for the event on a different element.  This can be used for things like keyboard shortcuts.

You can use these attributes to implement many common UX patterns, such as [Active Search](@/examples/active-search.md):

```html
<input type="text" name="q"
    hx-get="/trigger_delay"
    hx-trigger="keyup changed delay:500ms"
    hx-target="#search-results"
    placeholder="Search..."
>
<div id="search-results"></div>
```

This input will issue a request 500 milliseconds after a key up event if the input has been changed and inserts the results
into the `div` with the id `search-results`.

Multiple triggers can be specified in the [hx-trigger](@/attributes/hx-trigger.md) attribute, separated by commas.

#### Trigger Filters

You may also apply trigger filters by using square brackets after the event name, enclosing a javascript expression that
will be evaluated.  If the expression evaluates to `true` the event will trigger, otherwise it will not.

Here is an example that triggers only on a Control-Click of the element

```html
<div hx-get="/clicked" hx-trigger="click[ctrlKey]">
    Control Click Me
</div>
```

Properties like `ctrlKey` will be resolved against the triggering event first, then the global scope.  The
`this` symbol will be set to the current element.

#### Special Events

htmx provides a few special events for use in [hx-trigger](@/attributes/hx-trigger.md):

* `load` - fires once when the element is first loaded
* `revealed` - fires once when an element first scrolls into the viewport
* `intersect` - fires once when an element first intersects the viewport.  This supports two additional options:
    * `root:<selector>` - a CSS selector of the root element for intersection
    * `threshold:<float>` - a floating point number between 0.0 and 1.0, indicating what amount of intersection to fire the event on

You can also use custom events to trigger requests if you have an advanced use case.

#### Polling

If you want an element to poll the given URL rather than wait for an event, you can use the `every` syntax
with the [`hx-trigger`](@/attributes/hx-trigger.md) attribute:

```html
<div hx-get="/news" hx-trigger="every 2s"></div>
```

This tells htmx

> Every 2 seconds, issue a GET to /news and load the response into the div

If you want to stop polling from a server response you can respond with the HTTP response code [`286`](https://en.wikipedia.org/wiki/86_(term))
and the element will cancel the polling.

#### Load Polling {#load_polling}

Another technique that can be used to achieve polling in htmx is "load polling", where an element specifies
a `load` trigger along with a delay, and replaces itself with the response:

```html
<div hx-get="/messages"
    hx-trigger="load delay:1s"
    hx-swap="outerHTML"
>
</div>
```

If the `/messages` end point keeps returning a div set up this way, it will keep "polling" back to the URL every
second.

Load polling can be useful in situations where a poll has an end point at which point the polling terminates, such as
when you are showing the user a [progress bar](@/examples/progress-bar.md).

### Request Indicators {#indicators}

When an AJAX request is issued it is often good to let the user know that something is happening since the browser
will not give them any feedback.  You can accomplish this in htmx by using `htmx-indicator` class.

The `htmx-indicator` class is defined so that the opacity of any element with this class is 0 by default, making it invisible
but present in the DOM.

When htmx issues a request, it will put a `htmx-request` class onto an element (either the requesting element or
another element, if specified).  The `htmx-request` class will cause a child element with the `htmx-indicator` class
on it to transition to an opacity of 1, showing the indicator.

```html
<button hx-get="/click">
    Click Me!
    <img class="htmx-indicator" src="/spinner.gif">
</button>
```

Here we have a button.  When it is clicked the `htmx-request` class will be added to it, which will reveal the spinner
gif element.  (I like [SVG spinners](http://samherbert.net/svg-loaders/) these days.)

While the `htmx-indicator` class uses opacity to hide and show the progress indicator, if you would prefer another mechanism
you can create your own CSS transition like so:

```css
.htmx-indicator{
    display:none;
}
.htmx-request .htmx-indicator{
    display:inline;
}
.htmx-request.htmx-indicator{
    display:inline;
}
```

If you want the `htmx-request` class added to a different element, you can use the [hx-indicator](@/attributes/hx-indicator.md)
attribute with a CSS selector to do so:

```html
<div>
    <button hx-get="/click" hx-indicator="#indicator">
        Click Me!
    </button>
    <img id="indicator" class="htmx-indicator" src="/spinner.gif"/>
</div>
```

Here we call out the indicator explicitly by id.  Note that we could have placed the class on the parent `div` as well
and had the same effect.

You can also add the [the `disabled` attribute](https://developer.mozilla.org/en-US/docs/Web/HTML/Attributes/disabled) to
elements for the duration of a request by using the [hx-disabled-elt](@/attributes/hx-disabled-elt.md) attribute.

### Targets

If you want the response to be loaded into a different element other than the one that made the request, you can
use the [hx-target](@/attributes/hx-target.md) attribute, which takes a CSS selector.  Looking back at our Live Search example:

```html
<input type="text" name="q"
    hx-get="/trigger_delay"
    hx-trigger="keyup delay:500ms changed"
    hx-target="#search-results"
    placeholder="Search..."
>
<div id="search-results"></div>
```

You can see that the results from the search are going to be loaded into `div#search-results`, rather than into the
input tag.


#### Extended CSS Selectors {#extended-css-selectors}

`hx-target`, and most attributes that take a CSS selector, support an "extended" CSS syntax:

* You can use the `this` keyword, which indicates that the element that the `hx-target` attribute is on is the target
* The `closest <CSS selector>` syntax will find the [closest](https://developer.mozilla.org/docs/Web/API/Element/closest)
  ancestor element or itself, that matches the given CSS selector.
  (e.g. `closest tr` will target the closest table row to the element)
* The `next <CSS selector>` syntax will find the next element in the DOM matching the given CSS selector.
* The `previous <CSS selector>` syntax will find the previous element in the DOM the given CSS selector.
* `find <CSS selector>` which will find the first child descendant element that matches the given CSS selector.
  (e.g `find tr` would target the first child descendant row to the element)

In addition, a CSS selector may be wrapped in `<` and `/>` characters, mimicking the
[query literal](https://hyperscript.org/expressions/query-reference/) syntax of hyperscript.

Relative targets like this can be useful for creating flexible user interfaces without peppering your DOM with loads
of `id` attributes.


### Swapping {#swapping}

htmx offers a few different ways to swap the HTML returned into the DOM.  By default, the content replaces the
`innerHTML` of the target element.  You can modify this by using the [hx-swap](@/attributes/hx-swap.md) attribute
with any of the following values:

| Name | Description
|------|-------------
| `innerHTML` | the default, puts the content inside the target element
| `outerHTML` | replaces the entire target element with the returned content
| `afterbegin` | prepends the content before the first child inside the target
| `beforebegin` | prepends the content before the target in the targets parent element
| `beforeend` | appends the content after the last child inside the target
| `afterend` | appends the content after the target in the targets parent element
| `delete` | deletes the target element regardless of the response
| `none` | does not append content from response ([Out of Band Swaps](#oob_swaps) and [Response Headers](#response-headers) will still be processed)

#### Morph Swaps {#morphing}

In addition to the standard swap mechanisms above, htmx also supports _morphing_ swaps, via extensions.  Morphing swaps
attempt to _merge_ new content into the existing DOM, rather than simply replacing it, and often do a better job
preserving things like focus, video state, etc. by preserving nodes in-place during the swap operation.

The following extensions are available for morph-style swaps:

* [Morphdom Swap](@/extensions/morphdom-swap.md) - Based on the [morphdom](https://github.com/patrick-steele-idem/morphdom),
  the original DOM morphing library.
* [Alpine-morph](@/extensions/alpine-morph.md) - Based on the [alpine morph](https://alpinejs.dev/plugins/morph) plugin, plays
  well with alpine.js
* [Idiomorph](https://github.com/bigskysoftware/idiomorph#htmx) - A newer morphing algorithm developed by us, the creators
  of htmx.  Idiomorph will be available out of the box in htmx 2.0.

#### View Transitions {#view-transitions}

The new, experimental [View Transitions API](https://developer.mozilla.org/en-US/docs/Web/API/View_Transitions_API)
gives developers a way to create an animated transition between different DOM states.  It is still in active development
and is not available in all browsers, but htmx provides a way to work with this new API that falls back to the non-transition
mechanism if the API is not available in a given browser.

You can experiment with this new API using the following approaches:

* Set the `htmx.config.globalViewTransitions` config variable to `true` to use transitions for all swaps
* Use the `transition:true` option in the `hx-swap` attribute
* If an element swap is going to be transitioned due to either of the above configurations, you may catch the
  `htmx:beforeTransition` event and call `preventDefault()` on it to cancel the transition.

View Transitions can be configured using CSS, as outlined in [the Chrome documentation for the feature](https://developer.chrome.com/docs/web-platform/view-transitions/#simple-customization).

You can see a view transition example on the [Animation Examples](/examples/animations#view-transitions) page.

#### Swap Options

The [hx-swap](@/attributes/hx-swap.md) attribute supports many options for tuning the swapping behavior of htmx.  For
example, by default htmx will swap in the title of a title tag found anywhere in the new content.  You can turn this
behavior off by setting the `ignoreTitle` modifier to true:

```html
    <button hx-post="/like" hx-swap="outerHTML ignoreTitle:true">Like</button>
```

The modifiers available on `hx-swap` are:

| Option        | Description                                                                                              |
|---------------|----------------------------------------------------------------------------------------------------------|
| `transition`  | `true` or `false`, whether to use the view transition API for this swap                                  |
| `swap`        | The swap delay to use (e.g. `100ms`) between when old content is cleared and the new content is inserted |
| `settle`      | The settle delay to use (e.g. `100ms`) between when new content is inserted and when it is settled       |
| `ignoreTitle` | If set to `true`, any title found in the new content will be ignored and not update the document title   |
| `scroll`      | `top` or `bottom`, will scroll the target element to its top or bottom                                   |
| `show`        | `top` or `bottom`, will scroll the target elements top or bottom into view                               |

All swap modifiers appear after the swap style is specified, and are colon-separated.

See the [hx-swap](@/attributes/hx-swap.md) documentation for more details on these options.

### Synchronization {#synchronization}

Often you want to coordinate the requests between two elements.  For example, you may want a request from one element
to supersede the request of another element, or to wait until the other elements request has finished.

htmx offers a [`hx-sync`](@/attributes/hx-sync.md) attribute to help you accomplish this.

Consider a race condition between a form submission and an individual input's validation request in this HTML:

```html
<form hx-post="/store">
    <input id="title" name="title" type="text"
        hx-post="/validate"
        hx-trigger="change"
    >
    <button type="submit">Submit</button>
</form>
```

Without using `hx-sync`, filling out the input and immediately submitting the form triggers two parallel requests to
`/validate` and `/store`.

Using `hx-sync="closest form:abort"` on the input will watch for requests on the form and abort the input's request if
a form request is present or starts while the input request is in flight:

```html
<form hx-post="/store">
    <input id="title" name="title" type="text"
        hx-post="/validate"
        hx-trigger="change"
        hx-sync="closest form:abort"
    >
    <button type="submit">Submit</button>
</form>
```

This resolves the synchronization between the two elements in a declarative way.

htmx also supports a programmatic way to cancel requests: you can send the `htmx:abort` event to an element to
cancel any in-flight requests:

```html
<button id="request-button" hx-post="/example">
    Issue Request
</button>
<button onclick="htmx.trigger('#request-button', 'htmx:abort')">
    Cancel Request
</button>
```

More examples and details can be found on the [`hx-sync` attribute page.](@/attributes/hx-sync.md)

### CSS Transitions {#css_transitions}

htmx makes it easy to use [CSS Transitions](https://developer.mozilla.org/en-US/docs/Web/CSS/CSS_Transitions/Using_CSS_transitions) without
javascript.  Consider this HTML content:

```html
<div id="div1">Original Content</div>
```

Imagine this content is replaced by htmx via an ajax request with this new content:

```html
<div id="div1" class="red">New Content</div>
```

Note two things:

* The div has the *same* id in the original and in the new content
* The `red` class has been added to the new content

Given this situation, we can write a CSS transition from the old state to the new state:

```css
.red {
    color: red;
    transition: all ease-in 1s ;
}
```

When htmx swaps in this new content, it will do so in such a way that the CSS transition will apply to the new content,
giving you a nice, smooth transition to the new state.

So, in summary, all you need to do to use CSS transitions for an element is keep its `id` stable across requests!

You can see the [Animation Examples](@/examples/animations.md) for more details and live demonstrations.

#### Details

To understand how CSS transitions actually work in htmx, you must understand the underlying swap & settle model that htmx uses.

When new content is received from a server, before the content is swapped in, the existing
content of the page is examined for elements that match by the `id` attribute.  If a match
is found for an element in the new content, the attributes of the old content are copied
onto the new element before the swap occurs.  The new content is then swapped in, but with the
*old* attribute values.  Finally, the new attribute values are swapped in, after a "settle" delay
(20ms by default).  A little crazy, but this is what allows CSS transitions to work without any javascript by
the developer.

### Out of Band Swaps {#oob_swaps}

If you want to swap content from a response directly into the DOM by using the `id` attribute you can use the
[hx-swap-oob](@/attributes/hx-swap-oob.md) attribute in the *response* html:

```html
<div id="message" hx-swap-oob="true">Swap me directly!</div>
Additional Content
```

In this response, `div#message` would be swapped directly into the matching DOM element, while the additional content
would be swapped into the target in the normal manner.

You can use this technique to "piggy-back" updates on other requests.

#### Selecting Content To Swap

If you want to select a subset of the response HTML to swap into the target, you can use the [hx-select](@/attributes/hx-select.md)
attribute, which takes a CSS selector and selects the matching elements from the response.

You can also pick out pieces of content for an out-of-band swap by using the [hx-select-oob](@/attributes/hx-select-oob.md)
attribute, which takes a list of element IDs to pick out and swap.

#### Preserving Content During A Swap

If there is content that you wish to be preserved across swaps (e.g. a video player that you wish to remain playing
even if a swap occurs) you can use the [hx-preserve](@/attributes/hx-preserve.md)
attribute on the elements you wish to be preserved.

### Parameters

By default, an element that causes a request will include its value if it has one.  If the element is a form it
will include the values of all inputs within it.

As with HTML forms, the `name` attribute of the input is used as the parameter name in the request that htmx sends.

Additionally, if the element causes a non-`GET` request, the values of all the inputs of the nearest enclosing form
will be included.

If you wish to include the values of other elements, you can use the [hx-include](@/attributes/hx-include.md) attribute
with a CSS selector of all the elements whose values you want to include in the request.

If you wish to filter out some parameters you can use the [hx-params](@/attributes/hx-params.md) attribute.

Finally, if you want to programmatically modify the parameters, you can use the [htmx:configRequest](@/events.md#htmx:configRequest)
event.

#### File Upload {#files}

If you wish to upload files via an htmx request, you can set the [hx-encoding](@/attributes/hx-encoding.md) attribute to
`multipart/form-data`.  This will use a `FormData` object to submit the request, which will properly include the file
in the request.

Note that depending on your server-side technology, you may have to handle requests with this type of body content very
differently.

Note that htmx fires a `htmx:xhr:progress` event periodically based on the standard `progress` event during upload,
which you can hook into to show the progress of the upload.

See the [examples section](@/examples/_index.md) for more advanced form patterns, including [progress bars](@/examples/file-upload.md) and [error handling](@/examples/file-upload-input.md).

#### Extra Values

You can include extra values in a request using the [hx-vals](@/attributes/hx-vals.md) (name-expression pairs in JSON format) and
[hx-vars](@/attributes/hx-vars.md) attributes (comma-separated name-expression pairs that are dynamically computed).

### Confirming Requests {#confirming}

Often you will want to confirm an action before issuing a request.  htmx supports the [`hx-confirm`](@/attributes/hx-confirm.md)
attribute, which allows you to confirm an action using a simple javascript dialog:

```html
<button hx-delete="/account" hx-confirm="Are you sure you wish to delete your account?">
    Delete My Account
</button>
```

Using events you can implement more sophisticated confirmation dialogs.  The [confirm example](@/examples/confirm.md)
shows how to use [sweetalert2](https://sweetalert2.github.io/) library for confirmation of htmx actions.

## Attribute Inheritance {#inheritance}

Most attributes in htmx are inherited: they apply to the element they are on as well as any children elements.  This
allows you to "hoist" attributes up the DOM to avoid code duplication.  Consider the following htmx:

```html
<button hx-delete="/account" hx-confirm="Are you sure?">
    Delete My Account
</button>
<button hx-put="/account" hx-confirm="Are you sure?">
    Update My Account
</button>
```

Here we have a duplicate `hx-confirm` attribute.  We can hoist this attribute to a parent element:

```html
<div hx-confirm="Are you sure?">
    <button hx-delete="/account">
        Delete My Account
    </button>
    <button hx-put="/account">
        Update My Account
    </button>
</div>
```

This `hx-confirm` attribute will now apply to all htmx-powered elements within it.

Sometimes you wish to undo this inheritance.  Consider if we had a cancel button to this group, but didn't want it to
be confirmed.  We could add an `unset` directive on it like so:

```html
<div hx-confirm="Are you sure?">
    <button hx-delete="/account">
        Delete My Account
    </button>
    <button hx-put="/account">
        Update My Account
    </button>
    <button hx-confirm="unset" hx-get="/">
        Cancel
    </button>
</div>
```

The top two buttons would then show a confirm dialog, but the bottom cancel button would not.

Automatic inheritance can be disabled using the [`hx-disinherit`](@/attributes/hx-disinherit.md) attribute.

## Boosting

Htmx supports "boosting" regular HTML anchors and forms with the [hx-boost](@/attributes/hx-boost.md) attribute.  This
attribute will convert all anchor tags and forms into AJAX requests that, by default, target the body of the page.

Here is an example:

```html
<div hx-boost="true">
    <a href="/blog">Blog</a>
</div>
```

The anchor tag in this div will issue an AJAX `GET` request to `/blog` and swap the response into the `body` tag.

### Progressive Enhancement {#progressive_enhancement}

A feature of `hx-boost` is that it degrades gracefully if javascript is not enabled: the links and forms continue
to work, they simply don't use ajax requests.  This is known as
[Progressive Enhancement](https://developer.mozilla.org/en-US/docs/Glossary/Progressive_Enhancement), and it allows
a wider audience to use your sites functionality.

Other htmx patterns can be adapted to achieve progressive enhancement as well, but they will require more thought.

Consider the [active search](@/examples/active-search.md) example.  As it is written, it will not degrade gracefully:
someone who does not have javascript enabled will not be able to use this feature. This is done for simplicity’s sake,
to keep the example as brief as possible.

However, you could wrap the htmx-enhanced input in a form element:

```html
<form action="/search" method="POST">
    <input class="form-control" type="search"
        name="search" placeholder="Begin typing to search users..."
        hx-post="/search"
        hx-trigger="keyup changed delay:500ms, search"
        hx-target="#search-results"
        hx-indicator=".htmx-indicator">
</form>
```

With this in place, javascript-enabled clients would still get the nice active-search UX, but non-javascript enabled
clients would be able to hit the enter key and still search.  Even better, you could add a "Search" button as well.
You would then need to update the form with an `hx-post` that mirrored the `action` attribute, or perhaps use `hx-boost`
on it.

You would need to check on the server side for the `HX-Request` header to differentiate between an htmx-driven and a
regular request, to determine exactly what to render to the client.

Other patterns can be adapted similarly to achieve the progressive enhancement needs of your application.

As you can see, this requires more thought and more work.  It also rules some functionality entirely out of bounds.
These tradeoffs must be made by you, the developer, with respect to your projects goals and audience.

[Accessibility](https://developer.mozilla.org/en-US/docs/Learn/Accessibility/What_is_accessibility) is a concept
closely related to progressive enhancement.  Using progressive enhancement techniques such as `hx-boost` will make your
htmx application more accessible to a wide array of users.

htmx-based applications are very similar to normal, non-AJAX driven web applications because htmx is HTML-oriented.

As such, the normal HTML accessibility recommendations apply.  For example:

* Use semantic HTML as much as possible (i.e. the right tags for the right things)
* Ensure focus state is clearly visible
* Associate text labels with all form fields
* Maximize the readability of your application with appropriate fonts, contrast, etc.

## Web Sockets & SSE {#websockets-and-sse}

htmx has experimental support for declarative use of both
[WebSockets](https://developer.mozilla.org/en-US/docs/Web/API/WebSockets_API/Writing_WebSocket_client_applications)
and  [Server Sent Events](https://developer.mozilla.org/en-US/docs/Web/API/Server-sent_events/Using_server-sent_events).

<div style="border: 1px solid whitesmoke; background-color: #e4f0ff; padding: 8px; border-radius: 8px">

**Note:** In htmx 2.0, these features will be migrated to extensions.  These new extensions are already available in
htmx 1.7+ and, if you are writing new code, you are encouraged to use the extensions instead.  All new feature work for
both SSE and web sockets will be done in the extensions.

Please visit the [SSE extension](@/extensions/server-sent-events.md) and [WebSocket extension](@/extensions/web-sockets.md)
pages to learn more about the new extensions.

</div>

### WebSockets

If you wish to establish a `WebSocket` connection in htmx, you use the [hx-ws](@/attributes/hx-ws.md) attribute:

```html
<div hx-ws="connect:wss:/chatroom">
    <div id="chat_room">
        ...
    </div>
    <form hx-ws="send:submit">
        <input name="chat_message">
    </form>
</div>
```

The `connect` declaration established the connection, and the `send` declaration tells the form to submit values to the socket on `submit`.

More details can be found on the [hx-ws attribute page](@/attributes/hx-ws.md)

### Server Sent Events {#sse}

[Server Sent Events](https://developer.mozilla.org/en-US/docs/Web/API/Server-sent_events/Using_server-sent_events) are a way for servers to send events to browsers.  It provides a higher-level mechanism for communication between the
server and the browser than websockets.

If you want an element to respond to a Server Sent Event via htmx, you need to do two things:

1. Define an SSE source.  To do this, add a [hx-sse](@/attributes/hx-sse.md) attribute on a parent element with
a `connect:<url>` declaration that specifies the URL from which Server Sent Events will be received.

2. Define elements that are descendents of this element that are triggered by server sent events using the
`hx-trigger="sse:<event_name>"` syntax

Here is an example:

```html
<body hx-sse="connect:/news_updates">
    <div hx-trigger="sse:new_news" hx-get="/news"></div>
</body>
```

Depending on your implementation, this may be more efficient than the polling example above since the server would
notify the div if there was new news to get, rather than the steady requests that a poll causes.

## History Support {#history}

Htmx provides a simple mechanism for interacting with the [browser history API](https://developer.mozilla.org/en-US/docs/Web/API/History_API):

If you want a given element to push its request URL into the browser navigation bar and add the current state of the page
to the browser's history, include the [hx-push-url](@/attributes/hx-push-url.md) attribute:

```html
<a hx-get="/blog" hx-push-url="true">Blog</a>
```

When a user clicks on this link, htmx will snapshot the current DOM and store it before it makes a request to /blog.
It then does the swap and pushes a new location onto the history stack.

When a user hits the back button, htmx will retrieve the old content from storage and swap it back into the target,
simulating "going back" to the previous state.  If the location is not found in the cache, htmx will make an ajax
request to the given URL, with the header `HX-History-Restore-Request` set to true, and expects back the HTML needed
for the entire page.  Alternatively, if the `htmx.config.refreshOnHistoryMiss` config variable is set to true, it will
issue a hard browser refresh.

**NOTE:** If you push a URL into the history, you **must** be able to navigate to that URL and get a full page back!
A user could copy and paste the URL into an email, or new tab.  Additionally, htmx will need the entire page when restoring
history if the page is not in the history cache.

### Specifying History Snapshot Element

By default, htmx will use the `body` to take and restore the history snapshot from.  This is usually the right thing, but
if you want to use a narrower element for snapshotting you can use the [hx-history-elt](@/attributes/hx-history-elt.md)
attribute to specify a different one.

Careful: this element will need to be on all pages or restoring from history won't work reliably.

### Disabling History Snapshots

History snapshotting can be disabled for a URL by setting the [hx-history](@/attributes/hx-history.md) attribute to `false`
on any element in the current document, or any html fragment loaded into the current document by htmx. This can be used
to prevent sensitive data entering the localStorage cache, which can be important for shared-use / public computers.
History navigation will work as expected, but on restoration the URL will be requested from the server instead of the
local history cache.

## Requests &amp; Responses {#requests}

Htmx expects responses to the AJAX requests it makes to be HTML, typically HTML fragments (although a full HTML
document, matched with a [hx-select](@/attributes/hx-select.md) tag can be useful too).  Htmx will then swap the returned
HTML into the document at the target specified and with the swap strategy specified.

Sometimes you might want to do nothing in the swap, but still perhaps trigger a client side event ([see below](#response-headers)).
For this situation you can return a `204 - No Content` response code, and htmx will ignore the content of the response.

In the event of an error response from the server (e.g. a 404 or a 501), htmx will trigger the [`htmx:responseError`](@/events.md#htmx:responseError)
event, which you can handle.

In the event of a connection error, the `htmx:sendError` event will be triggered.

### CORS

When using htmx in a cross origin context, remember to configure your web
server to set Access-Control headers in order for htmx headers to be visible
on the client side.

- [Access-Control-Allow-Headers (for request headers)](https://developer.mozilla.org/en-US/docs/Web/HTTP/Headers/Access-Control-Allow-Headers)
- [Access-Control-Expose-Headers (for response headers)](https://developer.mozilla.org/en-US/docs/Web/HTTP/Headers/Access-Control-Expose-Headers)

[See all the request and response headers that htmx implements.](@/reference.md#request_headers)

### Request Headers

htmx includes a number of useful headers in requests:

| Header | Description |
|--------|-------------|
| `HX-Boosted` | indicates that the request is via an element using [hx-boost](@/attributes/hx-boost.md)
| `HX-Current-URL` | the current URL of the browser
| `HX-History-Restore-Request` | "true" if the request is for history restoration after a miss in the local history cache
| `HX-Prompt` | the user response to an [hx-prompt](@/attributes/hx-prompt.md)
| `HX-Request` | always "true"
| `HX-Target` | the `id` of the target element if it exists
| `HX-Trigger-Name` | the `name` of the triggered element if it exists
| `HX-Trigger` | the `id` of the triggered element if it exists

### Response Headers

htmx supports some htmx-specific response headers:

* [`HX-Location`](@/headers/hx-location.md) - allows you to do a client-side redirect that does not do a full page reload
* [`HX-Push-Url`](@/headers/hx-push-url.md) - pushes a new url into the history stack
* `HX-Redirect` - can be used to do a client-side redirect to a new location
* `HX-Refresh` - if set to "true" the client-side will do a full refresh of the page
* [`HX-Replace-Url`](@/headers/hx-replace-url.md) - replaces the current URL in the location bar
* `HX-Reswap` - allows you to specify how the response will be swapped. See [hx-swap](@/attributes/hx-swap.md) for possible values
* `HX-Retarget` - a CSS selector that updates the target of the content update to a different element on the page
* `HX-Reselect` - a CSS selector that allows you to choose which part of the response is used to be swapped in. Overrides an existing [`hx-select`](@/attributes/hx-select.md) on the triggering element
* [`HX-Trigger`](@/headers/hx-trigger.md) - allows you to trigger client-side events
* [`HX-Trigger-After-Settle`](@/headers/hx-trigger.md) - allows you to trigger client-side events after the settle step
* [`HX-Trigger-After-Swap`](@/headers/hx-trigger.md) - allows you to trigger client-side events after the swap step

For more on the `HX-Trigger` headers, see [`HX-Trigger` Response Headers](@/headers/hx-trigger.md).

Submitting a form via htmx has the benefit of no longer needing the [Post/Redirect/Get Pattern](https://en.wikipedia.org/wiki/Post/Redirect/Get).
After successfully processing a POST request on the server, you don't need to return a [HTTP 302 (Redirect)](https://en.wikipedia.org/wiki/HTTP_302). You can directly return the new HTML fragment.
 
### Request Order of Operations {#request-operations}

The order of operations in a htmx request are:

* The element is triggered and begins a request
  * Values are gathered for the request
  * The `htmx-request` class is applied to the appropriate elements
  * The request is then issued asynchronously via AJAX
    * Upon getting a response the target element is marked with the `htmx-swapping` class
    * An optional swap delay is applied (see the [hx-swap](@/attributes/hx-swap.md) attribute)
    * The actual content swap is done
        * the `htmx-swapping` class is removed from the target
        * the `htmx-added` class is added to each new piece of content
        * the `htmx-settling` class is applied to the target
        * A settle delay is done (default: 20ms)
        * The DOM is settled
        * the `htmx-settling` class is removed from the target
        * the `htmx-added` class is removed from each new piece of content

You can use the `htmx-swapping` and `htmx-settling` classes to create
[CSS transitions](https://developer.mozilla.org/en-US/docs/Web/CSS/CSS_Transitions/Using_CSS_transitions) between pages.

## Validation

Htmx integrates with the [HTML5 Validation API](https://developer.mozilla.org/en-US/docs/Learn/Forms/Form_validation)
and will not issue a request for a form if a validatable input is invalid.  This is true for both AJAX requests as well as
WebSocket sends.

Htmx fires events around validation that can be used to hook in custom validation and error handling:

* `htmx:validation:validate` - called before an elements `checkValidity()` method is called.  May be used to add in
   custom validation logic
* `htmx:validation:failed` - called when `checkValidity()` returns false, indicating an invalid input
* `htmx:validation:halted` - called when a request is not issued due to validation errors.  Specific errors may be found
  in the `event.detail.errors` object

Non-form elements do not validate before they make requests by default, but you can enable validation by setting
the [`hx-validate`](@/attributes/hx-validate.md) attribute to "true".

### Validation Example

Here is an example of an input that uses the `htmx:validation:validate` event to require that an input have the value
`foo`, using hyperscript:

```html
<form id="foo-form" hx-post="/test">
    <input _="on htmx:validation:validate
                if my.value != 'foo'
                    call me.setCustomValidity('Please enter the value foo')
                    call #foo-form.reportValidity()
                end
                
                on keyup
                call me.setCustomValidity('')"
        name="example"
    >
</form>
```

Note that all client side validations must be re-done on the server side, as they can always be bypassed.

## Animations

Htmx allows you to use [CSS transitions](https://developer.mozilla.org/en-US/docs/Web/CSS/CSS_Transitions/Using_CSS_transitions)
in many situations using only HTML and CSS.

Please see the [Animation Guide](@/examples/animations.md) for more details on the options available.

## Extensions

Htmx has an extension mechanism that allows you to customize the libraries' behavior.
Extensions [are defined in javascript](@/extensions/_index.md#defining) and then used via
the [`hx-ext`](@/attributes/hx-ext.md) attribute:

```html
<div hx-ext="debug">
    <button hx-post="/example">This button used the debug extension</button>
    <button hx-post="/example" hx-ext="ignore:debug">This button does not</button>
</div>
```

If you are interested in adding your own extension to htmx, please [see the extension docs](@/extensions/_index.md)

### Included Extensions

Htmx includes some extensions that are tested against the htmx code base.  Here are a few:

| Extension | Description
|-----------|-------------
| [`json-enc`](@/extensions/json-enc.md) | use JSON encoding in the body of requests, rather than the default `x-www-form-urlencoded`
| [`morphdom-swap`](@/extensions/morphdom-swap.md) | an extension for using the [morphdom](https://github.com/patrick-steele-idem/morphdom) library as the swapping mechanism in htmx.
| [`alpine-morph`](@/extensions/alpine-morph.md) | an extension for using the [Alpine.js morph](https://alpinejs.dev/plugins/morph) plugin as the swapping mechanism in htmx.
| [`client-side-templates`](@/extensions/client-side-templates.md) | support for client side template processing of JSON responses
| [`path-deps`](@/extensions/path-deps.md) | an extension for expressing path-based dependencies [similar to intercoolerjs](http://intercoolerjs.org/docs.html#dependencies)
| [`class-tools`](@/extensions/class-tools.md) | an extension for manipulating timed addition and removal of classes on HTML elements
| [`multi-swap`](@/extensions/multi-swap.md) | allows to swap multiple elements with different swap methods
| [`response-targets`](@/extensions/response-targets.md) | allows to swap elements for responses with HTTP codes beyond `200`

See the [extensions page](@/extensions/_index.md#included) for a complete list.

## Events & Logging {#events}

Htmx has an extensive [events mechanism](@/reference.md#events), which doubles as the logging system.

If you want to register for a given htmx event you can use

```js
document.body.addEventListener('htmx:load', function(evt) {
    myJavascriptLib.init(evt.detail.elt);
});
```

or, if you would prefer, you can use the following htmx helper:

```javascript
htmx.on("htmx:load", function(evt) {
    myJavascriptLib.init(evt.detail.elt);
});
```

The `htmx:load` event is fired every time an element is loaded into the DOM by htmx, and is effectively the equivalent
 to the normal `load` event.

Some common uses for htmx events are:

### Initialize A 3rd Party Library With Events {#init_3rd_party_with_events}

Using the `htmx:load` event to initialize content is so common that htmx provides a helper function:

```javascript
htmx.onLoad(function(target) {
    myJavascriptLib.init(target);
});
```
This does the same thing as the first example, but is a little cleaner.

### Configure a Request With Events {#config_request_with_events}

You can handle the [`htmx:configRequest`](@/events.md#htmx:configRequest) event in order to modify an AJAX request before it is issued:

```javascript
document.body.addEventListener('htmx:configRequest', function(evt) {
    evt.detail.parameters['auth_token'] = getAuthToken(); // add a new parameter into the request
    evt.detail.headers['Authentication-Token'] = getAuthToken(); // add a new header into the request
});
```

Here we add a parameter and header to the request before it is sent.

### Modifying Swapping Behavior With Events {#modifying_swapping_behavior_with_events}

You can handle the [`htmx:beforeSwap`](@/events.md#htmx:beforeSwap) event in order to modify the swap behavior of htmx:

```javascript
document.body.addEventListener('htmx:beforeSwap', function(evt) {
    if(evt.detail.xhr.status === 404){
        // alert the user when a 404 occurs (maybe use a nicer mechanism than alert())
        alert("Error: Could Not Find Resource");
    } else if(evt.detail.xhr.status === 422){
        // allow 422 responses to swap as we are using this as a signal that
        // a form was submitted with bad data and want to rerender with the
        // errors
        //
        // set isError to false to avoid error logging in console
        evt.detail.shouldSwap = true;
        evt.detail.isError = false;
    } else if(evt.detail.xhr.status === 418){
        // if the response code 418 (I'm a teapot) is returned, retarget the
        // content of the response to the element with the id `teapot`
        evt.detail.shouldSwap = true;
        evt.detail.target = htmx.find("#teapot");
    }
});
```

Here we handle a few [400-level error response codes](https://developer.mozilla.org/en-US/docs/Web/HTTP/Status#client_error_responses)
that would normally not do a swap in htmx.

### Event Naming {#event_naming}

Note that all events are fired with two different names

* Camel Case
* Kebab Case

So, for example, you can listen for `htmx:afterSwap` or for `htmx:after-swap`.  This facilitates interoperability
with other libraries.  [Alpine.js](https://github.com/alpinejs/alpine/), for example, requires kebab case.

### Logging

If you set a logger at `htmx.logger`, every event will be logged.  This can be very useful for troubleshooting:

```javascript
htmx.logger = function(elt, event, data) {
    if(console) {
        console.log(event, elt, data);
    }
}
```

## Debugging

Declarative and event driven programming with htmx (or any other declarative language) can be a wonderful and highly productive
activity, but one disadvantage when compared with imperative approaches is that it can be trickier to debug.

Figuring out why something *isn't* happening, for example, can be difficult if you don't know the tricks.

Well, here are the tricks:

The first debugging tool you can use is the `htmx.logAll()` method.  This will log every event that htmx triggers and
will allow you to see exactly what the library is doing.

```javascript
htmx.logAll();
```

Of course, that won't tell you why htmx *isn't* doing something.  You might also not know *what* events a DOM
element is firing to use as a trigger.  To address this, you can use the
[`monitorEvents()`](https://developers.google.com/web/updates/2015/05/quickly-monitor-events-from-the-console-panel) method available in the
browser console:

```javascript
monitorEvents(htmx.find("#theElement"));
```

This will spit out all events that are occurring on the element with the id `theElement` to the console, and allow you
to see exactly what is going on with it.

Note that this *only* works from the console, you cannot embed it in a script tag on your page.

Finally, push come shove, you might want to just debug `htmx.js` by loading up the unminimized version.  It's
about 2500 lines of javascript, so not an insurmountable amount of code.  You would most likely want to set a break
point in the `issueAjaxRequest()` and `handleAjaxResponse()` methods to see what's going on.

And always feel free to jump on the [Discord](https://htmx.org/discord) if you need help.

### Creating Demos

Sometimes, in order to demonstrate a bug or clarify a usage, it is nice to be able to use a javascript snippet
site like [jsfiddle](https://jsfiddle.net/).  To facilitate easy demo creation, htmx hosts a demo script
site that will install:

* htmx
* hyperscript
* a request mocking library

Simply add the following script tag to your demo/fiddle/whatever:

```html
<script src="https://demo.htmx.org"></script>
```

This helper allows you to add mock responses by adding `template` tags with a `url` attribute to indicate which URL.
The response for that url will be the innerHTML of the template, making it easy to construct mock responses. You can
add a delay to the response with a `delay` attribute, which should be an integer indicating the number of milliseconds
to delay

You may embed simple expressions in the template with the `${}` syntax.

Note that this should only be used for demos and is in no way guaranteed to work for long periods of time
as it will always be grabbing the latest versions htmx and hyperscript!

#### Demo Example

Here is an example of the code in action:

```html
<!-- load demo environment -->
<script src="https://demo.htmx.org"></script>

<!-- post to /foo -->
<button hx-post="/foo" hx-target="#result">
    Count Up
</button>
<output id="result"></output>

<!-- respond to /foo with some dynamic content in a template tag -->
<script>
    globalInt = 0;
</script>
<template url="/foo" delay="500"> <!-- note the url and delay attributes -->
    ${globalInt++}
</template>

```

## Scripting {#scripting}

While htmx encourages a hypermedia-based approach to building web applications, it does not preclude scripting and
offers a few mechanisms for integrating scripting into your web application.  Scripting was explicitly included in
the REST-ful description of the web architecture in the [Code-On-Demand](https://www.ics.uci.edu/~fielding/pubs/dissertation/rest_arch_style.htm#sec_5_1_7)
section.  As much as is feasible, we recommend a [hypermedia-friendly](/essays/hypermedia-friendly-scripting) approach
to scripting in your htmx-based web application:

* [Respect HATEOAS](/essays/hypermedia-friendly-scripting#prime_directive)
* [Use events to communicate between components](/essays/hypermedia-friendly-scripting#events)
* [Use islands to isolate non-hypermedia components from the rest of your application](/essays/hypermedia-friendly-scripting#islands)
* [Consider inline scripting](/essays/hypermedia-friendly-scripting#inline)

The primary integration point between htmx and scripting solutions is the [events](#events) that htmx sends and can
respond to.  See the SortableJS example in the [3rd Party Javascript](#3rd-party) section for a good template for
integrating a JavaScript library with htmx via events.

Scripting solutions that pair well with htmx include:

* [VanillaJS](http://vanilla-js.com/) - Simply using the built-in abilities of JavaScript to hook in event handlers to
  respond to the events htmx emits can work very well for scripting.  This is an extremely lightweight and increasingly
  popular approach.
* [AlpineJS](https://alpinejs.dev/) - Alpine.js provides a rich set of tools for creating sophisticated front end scripts,
  including reactive programming support, while still remaining extremely lightweight.  Alpine encourages the "inline scripting"
  approach that we feel pairs well with htmx.
* [jQuery](https://jquery.com/) - Despite its age and reputation in some circles, jQuery pairs very well with htmx, particularly
  in older code-bases that already have a lot of jQuery in them.
* [hyperscript](https://hyperscript.org) - Hyperscript is an experimental front-end scripting language created by the same
  team that created htmx.  It is designed to embed well in HTML and both respond to and create events, and pairs very well
  with htmx.

<<<<<<< HEAD
### <a name="hx-on"></a>[The `hx-on*` Attributes](#hx-on)
=======
### <a name="hx-on"></a>The `hx-on` Attribute{#the-hx-on-attribute}
>>>>>>> 0bfef443

HTML allows the embedding of inline scripts via the [`onevent` properties](https://developer.mozilla.org/en-US/docs/Web/Events/Event_handlers#using_onevent_properties),
such as `onClick`:

```html
<button onclick="alert('You clicked me!')">
    Click Me!
</button>
```

This feature allows scripting logic to be co-located with the HTML elements the logic applies to, giving good
[Locality of Behaviour (LoB)](/essays/locality-of-behaviour).  Unfortunately, HTML only allows `on*` attributes for a fixed
number of [specific DOM events](https://www.w3schools.com/tags/ref_eventattributes.asp) (e.g. `onclick`) and 
doesn't provide a generalized mechanism for responding to arbitrary events on elements.

In order to address this shortcoming, htmx offers [`hx-on*`](/attributes/hx-on) attributes.  These attributes allow
you to respond to any event in a manner that preserves the LoB of the standard `on*` properties.

If we wanted to respond to the `click` event using an `hx-on` attribute, we would write this:

```html
<button hx-on:click="alert('You clicked me!')">
    Click Me!
</button>
```

So, the string `hx-on`, followed by a colon (or a dahs), then by the name of the event.

For a `click` event, of course, we would recommend sticking with the standard `onclick` attribute.  However, consider an 
htmx-powered button that wishes to add a parameter to a request using the `htmx:config-request` event.  This would not 
be possible using a standard `on*` property, but it can be done using the `hx-on:htmx:config-request` attribute:

```html
<button hx-post="/example"
        hx-on:htmx:config-request=": event.detail.parameters.example = 'Hello Scripting!'">
    Post Me!
</button>
```

Here the `example` parameter is added to the `POST` request before it is issued, with the value 'Hello Scripting!'.

The `hx-on*` attributes are a very simple mechanism for generalized embedded scripting.  It is _not_ a replacement for more
fully developed front-end scripting solutions such as AlpineJS or hyperscript.  It can, however, augment a VanillaJS-based
approach to scripting in your htmx-powered application.

Note that HTML attributes are *case insensitive*.  This means that, unfortunately, events that rely on capitalization/
camel casing, cannot be responded to.  If you need to support camel case events we recommend using a more fully
functional scripting solution such as AlpineJS or hyperscript.  htmx dispatches all its events in both camelCase and in
kebab-case for this very reason.


### hyperscript

Hyperscript is an experimental front end scripting language designed to be expressive and easily embeddable directly in HTML
for handling custom events, etc.  The language is inspired by [HyperTalk](http://hypercard.org/HyperTalk%20Reference%202.4.pdf),
javascript, [gosu](https://gosu-lang.github.io/) and others.

You can explore the language more fully on its main website:

<http://hyperscript.org>

Hyperscript is *not* required when using htmx, anything you can do in hyperscript can be done in vanilla JS or with
 another javascript library like jQuery, but the two technologies were designed with one another in mind and play
 well together.

#### Installing Hyperscript

 To use hyperscript in combination with htmx, you need to [install the hyperscript library](https://unpkg.com/browse/hyperscript.org/)
 either via a CDN or locally.  See the [hyperscript website](https://hyperscript.org) for the latest version of the
 library.

 When hyperscript is included, it will automatically integrate with htmx and begin processing all hyperscripts embedded
 in your HTML.

#### Events & Hyperscript

Hyperscript was designed to help address features and functionality from intercooler.js that are not implemented in htmx
directly, in a more flexible and open manner.  One of its prime features is the ability to respond to arbitrary events
on a DOM element, using the `on` syntax:

```html
<div _="on htmx:afterSettle log 'Settled!'">
    ...
</div>
```

This will log `Settled!` to the console when the `htmx:afterSettle` event is triggered.

#### intercooler.js features & hyperscript implementations

Below are some examples of intercooler features and the hyperscript equivalent.

##### `ic-remove-after`

Intercooler provided the [`ic-remove-after`](http://intercoolerjs.org/attributes/ic-remove-after.html) attribute
for removing an element after a given amount of time.

In hyperscript you can implement this, as well as fade effect, like so:

```html
<div _="on load wait 5s then transition opacity to 0 then remove me">
    Here is a temporary message!
</div>
```

##### `ic-post-errors-to`

Intercooler provided the [`ic-post-errors-to`](http://intercoolerjs.org/attributes/ic-post-errors-to.html) attribute
for posting errors that occurred during requests and responses.

In hyperscript similar functionality is implemented like so:

```html
<body _="on htmx:error(errorInfo) fetch /errors {method:'POST', body:{errorInfo:errorInfo} as JSON} ">
    ...
</body>
```

##### `ic-switch-class`

Intercooler provided the [`ic-switch-class`](http://intercoolerjs.org/attributes/ic-switch-class.html) attribute, which
let you switch a class between siblings.

In hyperscript you can implement similar functionality like so:

```html
<div hx-target="#content" _="on htmx:beforeOnLoad take .active from .tabs for event.target">
    <a class="tabs active" hx-get="/tabl1" >Tab 1</a>
    <a class="tabs" hx-get="/tabl2">Tab 2</a>
    <a class="tabs" hx-get="/tabl3">Tab 3</a>
</div>
<div id="content">Tab 1 Content</div>
```

### 3rd Party Javascript {#3rd-party}

Htmx integrates fairly well with third party libraries.  If the library fires events on the DOM, you can use those events to
trigger requests from htmx.

A good example of this is the [SortableJS demo](@/examples/sortable.md):

```html
<form class="sortable" hx-post="/items" hx-trigger="end">
    <div class="htmx-indicator">Updating...</div>
    <div><input type='hidden' name='item' value='1'/>Item 1</div>
    <div><input type='hidden' name='item' value='2'/>Item 2</div>
    <div><input type='hidden' name='item' value='2'/>Item 3</div>
</form>
```

With Sortable, as with most javascript libraries, you need to initialize content at some point.

In jquery you might do this like so:

```javascript
$(document).ready(function() {
    var sortables = document.body.querySelectorAll(".sortable");
    for (var i = 0; i < sortables.length; i++) {
        var sortable = sortables[i];
        new Sortable(sortable, {
            animation: 150,
            ghostClass: 'blue-background-class'
        });
    }
});
```

In htmx, you would instead use the `htmx.onLoad` function, and you would select only from the newly loaded content,
rather than the entire document:

```js
htmx.onLoad(function(content) {
    var sortables = content.querySelectorAll(".sortable");
    for (var i = 0; i < sortables.length; i++) {
        var sortable = sortables[i];
        new Sortable(sortable, {
            animation: 150,
            ghostClass: 'blue-background-class'
        });
    }
})
```

This will ensure that as new content is added to the DOM by htmx, sortable elements are properly initialized.

If javascript adds content to the DOM that has htmx attributes on it, you need to make sure that this content
is initialized with the `htmx.process()` function.

For example, if you were to fetch some data and put it into a div using the `fetch` API, and that HTML had
htmx attributes in it, you would need to add a call to `htmx.process()` like this:

```js
let myDiv = document.getElementById('my-div')
fetch('http://example.com/movies.json')
    .then(response => response.text())
    .then(data => { myDiv.innerHTML = data; htmx.process(myDiv); } );
```

Some 3rd party libraries create content from HTML template elements. For instance, Alpine JS uses the `x-if`
attribute on templates to add content conditionally. Such templates are not initially part of the DOM and,
if they contain htmx attributes, will need a call to `htmx.process()` after they are loaded. The following
example uses Alpine's `$watch` function to look for a change of value that would trigger conditional content:

```html
<div x-data="{show_new: false}"
    x-init="$watch('show_new', value => {
        if (show_new) {
            htmx.process(document.querySelector('#new_content'))
        }
    })">
    <button @click = "show_new = !show_new">Toggle New Content</button>
    <template x-if="show_new">
        <div id="new_content">
            <a hx-get="/server/newstuff" href="#">New Clickable</a>
        </div>
    </template>
</div>
```

## Caching

htmx works with standard [HTTP caching](https://developer.mozilla.org/en-US/docs/Web/HTTP/Caching)
mechanisms out of the box.

If your server adds the
[`Last-Modified`](https://developer.mozilla.org/en-US/docs/Web/HTTP/Headers/Last-Modified)
HTTP response header to the response for a given URL, the browser will automatically add the
[`If-Modified-Since`](https://developer.mozilla.org/en-US/docs/Web/HTTP/Headers/If-Modified-Since)
request HTTP header to the next requests to the same URL. Be mindful that if
your server can render different content for the same URL depending on some other
headers, you need to use the [`Vary`](https://developer.mozilla.org/en-US/docs/Web/HTTP/Caching#vary)
response HTTP header. For example, if your server renders the full HTML when the
`HX-Request` header is missing or `false`, and it renders a fragment of that HTML
when `HX-Request: true`, you need to add `Vary: HX-Request`. That causes the cache to be
keyed based on a composite of the response URL and the `HX-Request` request header —
rather than being based just on the response URL.

If you are unable (or unwilling) to use the `Vary` header, you can alternatively set the configuration parameter
`getCacheBusterParam` to `true`.  If this configuration variable is set, htmx will include a cache-busting parameter
in `GET` requests that it makes, which will prevent browsers from caching htmx-based and non-htmx based responses
in the same cache slot.

htmx also works with [`ETag`](https://developer.mozilla.org/en-US/docs/Web/HTTP/Headers/ETag)
as expected.  Be mindful that if your server can render different content for the same
URL (for example, depending on the value of the `HX-Request` header), the server needs
to generate a different `ETag` for each content.

## Security

htmx allows you to define logic directly in your DOM.  This has a number of advantages, the largest being 
[Locality of Behavior](@/essays/locality-of-behaviour.md), which makes your system easier to understand and
maintain.

A concern with this approach, however, is security: since htmx increases the expressiveness of HTML, if a malicious
user is able to inject HTML into your application, they can leverage this expressiveness of htmx to malicious
ends.

### Rule 1: Escape All User Content

The first rule of HTML-based web development has always been: *do not trust input from the user*.  You should escape all 
3rd party, untrusted content that is injected into your site.  This is to prevent, among other issues, 
[XSS attacks](https://en.wikipedia.org/wiki/Cross-site_scripting).

There is extensive documentation on XSS and how to prevent it on the excellent [OWASP Website](https://owasp.org/www-community/attacks/xss/),
including a [Cross Site Scripting Prevention Cheat Sheet](https://cheatsheetseries.owasp.org/cheatsheets/Cross_Site_Scripting_Prevention_Cheat_Sheet.html).

The good news is that this is a very old and well understood topic, and the vast majority of server-side templating languages
support [automatic escaping](https://docs.djangoproject.com/en/4.2/ref/templates/language/#automatic-html-escaping) of
content to prevent just such an issue.

That being said, there are times people choose to inject HTML more dangerously, often via some sort of `raw()`
mechanism in their templating language.  This can be done for good reasons, but if the content being injected is coming
from a 3rd party then it _must_ be scrubbed, including removing attributes starting with `hx-` and `data-hx`, as well as
inline `<script>` tags, etc.

If you are injecting raw HTML and doing your own escaping, a best practice is to *whitelist* the attributes and tags you 
allow, rather than to blacklist the ones you disallow. 

### htmx Security Tools

Of course, bugs happen and developers are not perfect, so it is good to have a layered approach to security for
your web application, and htmx provides tools to help secure your application as well. 

Let's take a look at them.

#### `hx-disable`

The first tool htmx provides to help further secure your application is the [`hx-disable`](/attributes/hx-disable) 
attribute.  This attribute will prevent processing of all htmx attributes on a given element, and on all elements within
it.  So, for example, if you were including raw HTML content in a template (again, this is not recommended!) then you 
could place a div around the content with the `hx-disable` attribute on it:

```html
<div hx-disable>
    <%= raw(user_content) %>
</div>
```

And htmx will not process any htmx-related attributes or features found in that content.  This attribute cannot be
disabled by injecting further content: if an `hx-disable` attribute is found anywhere in the parent hierarchy of an
element, it will not be processed by htmx.

#### `hx-history`

Another security consideration is htmx history cache.  You may have pages that have sensitive data that you do not
want stored in the users `localStorage` cache.  You can omit a given page from the history cache by including the 
[`hx-history`](/attributes/hx-history) attribute anywhere on the page, and setting its value to `false`.  

#### Configuration Options

htmx also provides configuration options related to security:

* `htmx.config.selfRequestsOnly` - if set to `true`, only requests to the same domain as the current document will be allowed
* `htmx.config.allowScriptTags` - htmx will process `<script>` tags found in new content it loads.  If you wish to disable 
   this behavior you can set this configuration variable to `false`
* `htmx.config.historyCacheSize` - can be set to `0` to avoid storing any HTML in the `localStorage` cache
* `htmx.config.allowEval` - can be set to `false` to disable all features of htmx that rely on eval:
  * event filters
  * `hx-on:` attributes
  * `hx-vals` with the `js:` prefix
  * `hx-headers` with the `js:` prefix

Note that all features removed by disabling `eval()` can be reimplemented using your own custom javascript and the
htmx event model.

#### Events

If you want to allow requests to some domains beyond the current host, but not leave things totally open, you can
use the `htmx:validateUrl` event.  This event will have the request URL available in the `detail.url` slot, as well
as a `sameHost` property.

You can inspect these values and, if the request is not valid, invoke `preventDefault()` on the event to prevent the
request from being issued.

```javascript
document.body.addEventListener('htmx:validateUrl', function (evt) {
  // only allow requests to the current server as well as myserver.com
  if (!evt.detail.sameHost && evt.detail.url.hostname !== "myserver.com") {
    evt.preventDefault();
  }
});
```

### CSP Options

Browsers also provide tools for further securing your web application.  The most powerful tool available is a 
[Content Security Policy](https://developer.mozilla.org/en-US/docs/Web/HTTP/CSP).  Using a CSP you can tell the
browser to, for example, not issue requests to non-origin hosts, to not evaluate inline script tags, etc.

Here is an example CSP in a `meta` tag:

```html
    <meta http-equiv="Content-Security-Policy" content="default-src 'self';">
```

This tells the browser "Only allow connections to the original (source) domain".  This would be redundant with the
`htmx.config.selfRequestsOnly`, but a layered approach to security is warranted and, in fact, ideal, when dealing
with application security.

A full discussion of CSPs is beyond the scope of this document, but the [MDN Article](https://developer.mozilla.org/en-US/docs/Web/HTTP/CSP) provide a good jumping off point
for exploring this topic.

## Configuring htmx {#config}

Htmx has some configuration options that can be accessed either programmatically or declaratively.  They are
listed below:

<div class="info-table">

| Config Variable                       | Info                                                                                                                                                                       |
|---------------------------------------|----------------------------------------------------------------------------------------------------------------------------------------------------------------------------|
| `htmx.config.historyEnabled`          | defaults to `true`, really only useful for testing                                                                                                                         |
| `htmx.config.historyCacheSize`        | defaults to 10                                                                                                                                                             |
| `htmx.config.refreshOnHistoryMiss`    | defaults to `false`, if set to `true` htmx will issue a full page refresh on history misses rather than use an AJAX request                                                |
| `htmx.config.defaultSwapStyle`        | defaults to `innerHTML`                                                                                                                                                    |
| `htmx.config.defaultSwapDelay`        | defaults to 0                                                                                                                                                              |
| `htmx.config.defaultSettleDelay`      | defaults to 20                                                                                                                                                             |
| `htmx.config.includeIndicatorStyles`  | defaults to `true` (determines if the indicator styles are loaded)                                                                                                         |
| `htmx.config.indicatorClass`          | defaults to `htmx-indicator`                                                                                                                                               |
| `htmx.config.requestClass`            | defaults to `htmx-request`                                                                                                                                                 |
| `htmx.config.addedClass`              | defaults to `htmx-added`                                                                                                                                                   |
| `htmx.config.settlingClass`           | defaults to `htmx-settling`                                                                                                                                                |
| `htmx.config.swappingClass`           | defaults to `htmx-swapping`                                                                                                                                                |
| `htmx.config.allowEval`               | defaults to `true`, can be used to disable htmx's use of eval for certain features (e.g. trigger filters)                                                                  |
| `htmx.config.allowScriptTags`         | defaults to `true`, determines if htmx will process script tags found in new content                                                                                       |
| `htmx.config.inlineScriptNonce`       | defaults to `''`, meaning that no nonce will be added to inline scripts                                                                                                    |
| `htmx.config.useTemplateFragments`    | defaults to `false`, HTML template tags for parsing content from the server (not IE11 compatible!)                                                                         |
| `htmx.config.wsReconnectDelay`        | defaults to `full-jitter`                                                                                                                                                  |
| `htmx.config.disableSelector`         | defaults to `[disable-htmx], [data-disable-htmx]`, htmx will not process elements with this attribute on it or a parent                                                    |
| `htmx.config.timeout`                 | defaults to 0 in milliseconds                                                                                                                                              |
| `htmx.config.defaultFocusScroll`      | if the focused element should be scrolled into view, defaults to false and can be overridden using the [focus-scroll](@/attributes/hx-swap.md#focus-scroll) swap modifier. |
| `htmx.config.getCacheBusterParam`     | defaults to false, if set to true htmx will include a cache-busting parameter in `GET` requests to avoid caching partial responses by the browser                          |
| `htmx.config.globalViewTransitions`   | if set to `true`, htmx will use the [View Transition](https://developer.mozilla.org/en-US/docs/Web/API/View_Transitions_API) API when swapping in new content.             |
| `htmx.config.methodsThatUseUrlParams` | defaults to `["get"]`, htmx will format requests with this method by encoding their parameters in the URL, not the request body                                            |
| `htmx.config.selfRequestsOnly`        | defaults to `false`, if set to `true` will only allow AJAX requests to the same domain as the current document                                                             |
| `htmx.config.ignoreTitle`             | defaults to `false`, if set to `true` htmx will not update the title of the document when a `title` tag is found in new content                                            |
| `htmx.config.triggerSpecsCache`       | defaults to `null`, the cache to store evaluated trigger specifications into, improving parsing performance at the cost of more memory usage. You may define a simple object to use a never-clearing cache, or implement your own system using a [proxy object](https://developer.mozilla.org/docs/Web/JavaScript/Reference/Global_Objects/Proxy) |

</div>

You can set them directly in javascript, or you can use a `meta` tag:

```html
<meta name="htmx-config" content='{"defaultSwapStyle":"outerHTML"}'>
```

## Conclusion

And that's it!

Have fun with htmx! You can accomplish [quite a bit](@/examples/_index.md) without writing a lot of code!

</div>
</div><|MERGE_RESOLUTION|>--- conflicted
+++ resolved
@@ -1261,11 +1261,7 @@
   team that created htmx.  It is designed to embed well in HTML and both respond to and create events, and pairs very well
   with htmx.
 
-<<<<<<< HEAD
 ### <a name="hx-on"></a>[The `hx-on*` Attributes](#hx-on)
-=======
-### <a name="hx-on"></a>The `hx-on` Attribute{#the-hx-on-attribute}
->>>>>>> 0bfef443
 
 HTML allows the embedding of inline scripts via the [`onevent` properties](https://developer.mozilla.org/en-US/docs/Web/Events/Event_handlers#using_onevent_properties),
 such as `onClick`:
