+++
title = "Documentation"
[extra]
custom_classes = "wide-content"
+++
<div class="row">
<div class="2 col nav">

**Contents**

<div id="contents">

* [introduction](#introduction)
* [installing](#installing)
* [ajax](#ajax)
  * [triggers](#triggers)
    * [trigger modifiers](#trigger-modifiers)
    * [trigger filters](#trigger-filters)
    * [special events](#special-events)
    * [polling](#polling)
    * [load polling](#load_polling)
  * [indicators](#indicators)
  * [targets](#targets)
  * [swapping](#swapping)
  * [synchronization](#synchronization)
  * [css transitions](#css_transitions)
  * [out of band swaps](#oob_swaps)
  * [parameters](#parameters)
  * [confirming](#confirming)
* [inheritance](#inheritance)
* [boosting](#boosting)
* [websockets & SSE](#websockets-and-sse)
* [history](#history)
* [requests & responses](#requests)
* [validation](#validation)
* [animations](#animations)
* [extensions](#extensions)
* [events & logging](#events)
* [debugging](#debugging)
* [scripting](#scripting)
  * [hyperscript](#hyperscript)
* [3rd party integration](#3rd-party)
* [caching](#caching)
* [security](#security)
* [configuring](#config)

</div>

</div>
<div class="10 col">

## htmx in a Nutshell {#introduction}

htmx is a library that allows you to access modern browser features directly from HTML, rather than using
javascript.

To understand htmx, first lets take a look at an anchor tag:

```html
<a href="/blog">Blog</a>
```

This anchor tag tells a browser:

> "When a user clicks on this link, issue an HTTP GET request to '/blog' and load the response content
>  into the browser window".

With that in mind, consider the following bit of HTML:

```html
<button hx-post="/clicked"
    hx-trigger="click"
    hx-target="#parent-div"
    hx-swap="outerHTML"
>
    Click Me!
</button>
```

This tells htmx:

> "When a user clicks on this button, issue an HTTP POST request to '/clicked' and use the content from the response
>  to replace the element with the id `parent-div` in the DOM"

htmx extends and generalizes the core idea of HTML as a hypertext, opening up many more possibilities directly
within the language:

* Now any element, not just anchors and forms, can issue an HTTP request
* Now any event, not just clicks or form submissions, can trigger requests
* Now any [HTTP verb](https://en.wikipedia.org/wiki/HTTP_Verbs), not just `GET` and `POST`, can be used
* Now any element, not just the entire window, can be the target for update by the request

Note that when you are using htmx, on the server side you typically respond with *HTML*, not *JSON*.  This keeps you firmly
within the [original web programming model](https://www.ics.uci.edu/~fielding/pubs/dissertation/rest_arch_style.htm),
using [Hypertext As The Engine Of Application State](https://en.wikipedia.org/wiki/HATEOAS)
without even needing to really understand that concept.

It's worth mentioning that, if you prefer, you can use the `data-` prefix when using htmx:

```html
<a data-hx-post="/click">Click Me!</a>
```

## Installing

Htmx is a dependency-free, browser-oriented javascript library. This means that using it is as simple as adding a `<script>`
tag to your document head.  No need for complicated build steps or systems.

If you are migrating to htmx from intercooler.js, please see the [migration guide](@/migration-guide.md).

### Via A CDN (e.g. unpkg.com)

The fastest way to get going with htmx is to load it via a CDN. You can simply add this to your head tag
and get going:

```html
<<<<<<< HEAD
<script src="https://unpkg.com/htmx.org@1.9.9" integrity="sha384-EAzY246d6BpbWR7sQ8+WEm40J8c3dHFsqC58IgPlh4kMbRRI6P6WA+LA/qGAyAu8" crossorigin="anonymous"></script>
=======
<script src="https://unpkg.com/htmx.org@1.9.8" integrity="sha384-rgjA7mptc2ETQqXoYC3/zJvkU7K/aP44Y+z7xQuJiVnB/422P/Ak+F/AqFR7E4Wr" crossorigin="anonymous"></script>
>>>>>>> 7f3d7525
```

While the CDN approach is extremely simple, you may want to consider [not using CDNs in production](https://blog.wesleyac.com/posts/why-not-javascript-cdn).

### Download a copy

The next easiest way to install htmx is to simply copy it into your project.

Download `htmx.min.js` [from unpkg.com](https://unpkg.com/htmx.org/dist/htmx.min.js) and add it to the appropriate directory in your project
and include it where necessary with a `<script>` tag:

```html
<script src="/path/to/htmx.min.js"></script>
```

You can also add extensions this way, by downloading them from the `ext/` directory.

### npm

For npm-style build systems, you can install htmx via [npm](https://www.npmjs.com/):

```sh
npm install htmx.org
```

After installing, you’ll need to use appropriate tooling to use `node_modules/htmx.org/dist/htmx.js` (or `.min.js`).
For example, you might bundle htmx with some extensions and project-specific code.

### Webpack

If you are using webpack to manage your javascript:

* Install `htmx` via your favourite package manager (like npm or yarn)
* Add the import to your `index.js`

```js
import 'htmx.org';
```

If you want to use the global `htmx` variable (recommended), you need to inject it to the window scope:

* Create a custom JS file
* Import this file to your `index.js` (below the import from step 2)

```js
import 'path/to/my_custom.js';
```

* Then add this code to the file:

```js
window.htmx = require('htmx.org');
```

* Finally, rebuild your bundle

## AJAX

The core of htmx is a set of attributes that allow you to issue AJAX requests directly from HTML:

| Attribute | Description |
|-----------|-------------|
| [hx-get](@/attributes/hx-get.md) | Issues a `GET` request to the given URL|
| [hx-post](@/attributes/hx-post.md) | Issues a `POST` request to the given URL
| [hx-put](@/attributes/hx-put.md) | Issues a `PUT` request to the given URL
| [hx-patch](@/attributes/hx-patch.md) | Issues a `PATCH` request to the given URL
| [hx-delete](@/attributes/hx-delete.md) | Issues a `DELETE` request to the given URL

Each of these attributes takes a URL to issue an AJAX request to.  The element will issue a request of the specified
type to the given URL when the element is [triggered](#triggers):

```html
<div hx-put="/messages">
    Put To Messages
</div>
```

This tells the browser:

> When a user clicks on this div, issue a PUT request to the URL /messages and load the response into the div

### Triggering Requests {#triggers}

By default, AJAX requests are triggered by the "natural" event of an element:

* `input`, `textarea` & `select` are triggered on the `change` event
* `form` is triggered on the `submit` event
* everything else is triggered by the `click` event

If you want different behavior you can use the [hx-trigger](@/attributes/hx-trigger.md)
attribute to specify which event will cause the request.

Here is a `div` that posts to `/mouse_entered` when a mouse enters it:

```html
<div hx-post="/mouse_entered" hx-trigger="mouseenter">
    [Here Mouse, Mouse!]
</div>
```

#### Trigger Modifiers

A trigger can also have a few additional modifiers that change its behavior.  For example, if you want a request to only
 happen once, you can use the `once` modifier for the trigger:

```html
<div hx-post="/mouse_entered" hx-trigger="mouseenter once">
    [Here Mouse, Mouse!]
</div>
```

Other modifiers you can use for triggers are:

* `changed` - only issue a request if the value of the element has changed
*  `delay:<time interval>` - wait the given amount of time (e.g. `1s`) before
issuing the request.  If the event triggers again, the countdown is reset.
*  `throttle:<time interval>` - wait the given amount of time (e.g. `1s`) before
issuing the request.  Unlike `delay` if a new event occurs before the time limit is hit the event will be discarded,
so the request will trigger at the end of the time period.
*  `from:<CSS Selector>` - listen for the event on a different element.  This can be used for things like keyboard shortcuts.

You can use these attributes to implement many common UX patterns, such as [Active Search](@/examples/active-search.md):

```html
<input type="text" name="q"
    hx-get="/trigger_delay"
    hx-trigger="keyup changed delay:500ms"
    hx-target="#search-results"
    placeholder="Search..."
>
<div id="search-results"></div>
```

This input will issue a request 500 milliseconds after a key up event if the input has been changed and inserts the results
into the `div` with the id `search-results`.

Multiple triggers can be specified in the [hx-trigger](@/attributes/hx-trigger.md) attribute, separated by commas.

#### Trigger Filters

You may also apply trigger filters by using square brackets after the event name, enclosing a javascript expression that
will be evaluated.  If the expression evaluates to `true` the event will trigger, otherwise it will not.

Here is an example that triggers only on a Control-Click of the element

```html
<div hx-get="/clicked" hx-trigger="click[ctrlKey]">
    Control Click Me
</div>
```

Properties like `ctrlKey` will be resolved against the triggering event first, then the global scope.  The
`this` symbol will be set to the current element.

#### Special Events

htmx provides a few special events for use in [hx-trigger](@/attributes/hx-trigger.md):

* `load` - fires once when the element is first loaded
* `revealed` - fires once when an element first scrolls into the viewport
* `intersect` - fires once when an element first intersects the viewport.  This supports two additional options:
    * `root:<selector>` - a CSS selector of the root element for intersection
    * `threshold:<float>` - a floating point number between 0.0 and 1.0, indicating what amount of intersection to fire the event on

You can also use custom events to trigger requests if you have an advanced use case.

#### Polling

If you want an element to poll the given URL rather than wait for an event, you can use the `every` syntax
with the [`hx-trigger`](@/attributes/hx-trigger.md) attribute:

```html
<div hx-get="/news" hx-trigger="every 2s"></div>
```

This tells htmx

> Every 2 seconds, issue a GET to /news and load the response into the div

If you want to stop polling from a server response you can respond with the HTTP response code [`286`](https://en.wikipedia.org/wiki/86_(term))
and the element will cancel the polling.

#### Load Polling {#load_polling}

Another technique that can be used to achieve polling in htmx is "load polling", where an element specifies
a `load` trigger along with a delay, and replaces itself with the response:

```html
<div hx-get="/messages"
    hx-trigger="load delay:1s"
    hx-swap="outerHTML"
>
</div>
```

If the `/messages` end point keeps returning a div set up this way, it will keep "polling" back to the URL every
second.

Load polling can be useful in situations where a poll has an end point at which point the polling terminates, such as
when you are showing the user a [progress bar](@/examples/progress-bar.md).

### Request Indicators {#indicators}

When an AJAX request is issued it is often good to let the user know that something is happening since the browser
will not give them any feedback.  You can accomplish this in htmx by using `htmx-indicator` class.

The `htmx-indicator` class is defined so that the opacity of any element with this class is 0 by default, making it invisible
but present in the DOM.

When htmx issues a request, it will put a `htmx-request` class onto an element (either the requesting element or
another element, if specified).  The `htmx-request` class will cause a child element with the `htmx-indicator` class
on it to transition to an opacity of 1, showing the indicator.

```html
<button hx-get="/click">
    Click Me!
    <img class="htmx-indicator" src="/spinner.gif">
</button>
```

Here we have a button.  When it is clicked the `htmx-request` class will be added to it, which will reveal the spinner
gif element.  (I like [SVG spinners](http://samherbert.net/svg-loaders/) these days.)

While the `htmx-indicator` class uses opacity to hide and show the progress indicator, if you would prefer another mechanism
you can create your own CSS transition like so:

```css
.htmx-indicator{
    display:none;
}
.htmx-request .my-indicator{
    display:inline;
}
.htmx-request.my-indicator{
    display:inline;
}
```

If you want the `htmx-request` class added to a different element, you can use the [hx-indicator](@/attributes/hx-indicator.md)
attribute with a CSS selector to do so:

```html
<div>
    <button hx-get="/click" hx-indicator="#indicator">
        Click Me!
    </button>
    <img id="indicator" class="htmx-indicator" src="/spinner.gif"/>
</div>
```

Here we call out the indicator explicitly by id.  Note that we could have placed the class on the parent `div` as well
and had the same effect.

You can also add the [the `disabled` attribute](https://developer.mozilla.org/en-US/docs/Web/HTML/Attributes/disabled) to
elements for the duration of a request by using the [hx-disabled-elt](@/attributes/hx-disabled-elt.md) attribute.

### Targets

If you want the response to be loaded into a different element other than the one that made the request, you can
use the [hx-target](@/attributes/hx-target.md) attribute, which takes a CSS selector.  Looking back at our Live Search example:

```html
<input type="text" name="q"
    hx-get="/trigger_delay"
    hx-trigger="keyup delay:500ms changed"
    hx-target="#search-results"
    placeholder="Search..."
>
<div id="search-results"></div>
```

You can see that the results from the search are going to be loaded into `div#search-results`, rather than into the
input tag.


#### Extended CSS Selectors {#extended-css-selectors}

`hx-target`, and most attributes that take a CSS selector, support an "extended" CSS syntax:

* You can use the `this` keyword, which indicates that the element that the `hx-target` attribute is on is the target
* The `closest <CSS selector>` syntax will find the [closest](https://developer.mozilla.org/docs/Web/API/Element/closest)
  ancestor element or itself, that matches the given CSS selector.
  (e.g. `closest tr` will target the closest table row to the element)
* The `next <CSS selector>` syntax will find the next element in the DOM matching the given CSS selector.
* The `previous <CSS selector>` syntax will find the previous element in the DOM the given CSS selector.
* `find <CSS selector>` which will find the first child descendant element that matches the given CSS selector.
  (e.g `find tr` would target the first child descendant row to the element)

In addition, a CSS selector may be wrapped in `<` and `/>` characters, mimicking the
[query literal](https://hyperscript.org/expressions/query-reference/) syntax of hyperscript.

Relative targets like this can be useful for creating flexible user interfaces without peppering your DOM with loads
of `id` attributes.


### Swapping {#swapping}

htmx offers a few different ways to swap the HTML returned into the DOM.  By default, the content replaces the
`innerHTML` of the target element.  You can modify this by using the [hx-swap](@/attributes/hx-swap.md) attribute
with any of the following values:

| Name | Description
|------|-------------
| `innerHTML` | the default, puts the content inside the target element
| `outerHTML` | replaces the entire target element with the returned content
| `afterbegin` | prepends the content before the first child inside the target
| `beforebegin` | prepends the content before the target in the targets parent element
| `beforeend` | appends the content after the last child inside the target
| `afterend` | appends the content after the target in the targets parent element
| `delete` | deletes the target element regardless of the response
| `none` | does not append content from response ([Out of Band Swaps](#oob_swaps) and [Response Headers](#response-headers) will still be processed)

#### Morph Swaps {#morphing}

In addition to the standard swap mechanisms above, htmx also supports _morphing_ swaps, via extensions.  Morphing swaps
attempt to _merge_ new content into the existing DOM, rather than simply replacing it, and often do a better job
preserving things like focus, video state, etc. by preserving nodes in-place during the swap operation.

The following extensions are available for morph-style swaps:

* [Morphdom Swap](@/extensions/morphdom-swap.md) - Based on the [morphdom](https://github.com/patrick-steele-idem/morphdom),
  the original DOM morphing library.
* [Alpine-morph](@/extensions/alpine-morph.md) - Based on the [alpine morph](https://alpinejs.dev/plugins/morph) plugin, plays
  well with alpine.js
* [Idiomorph](https://github.com/bigskysoftware/idiomorph#htmx) - A newer morphing algorithm developed by us, the creators
  of htmx.  Idiomorph will be available out of the box in htmx 2.0.

#### View Transitions {#view-transitions}

The new, experimental [View Transitions API](https://developer.mozilla.org/en-US/docs/Web/API/View_Transitions_API)
gives developers a way to create an animated transition between different DOM states.  It is still in active development
and is not available in all browsers, but htmx provides a way to work with this new API that falls back to the non-transition
mechanism if the API is not available in a given browser.

You can experiment with this new API using the following approaches:

* Set the `htmx.config.globalViewTransitions` config variable to `true` to use transitions for all swaps
* Use the `transition:true` option in the `hx-swap` attribute
* If an element swap is going to be transitioned due to either of the above configurations, you may catch the
  `htmx:beforeTransition` event and call `preventDefault()` on it to cancel the transition.

View Transitions can be configured using CSS, as outlined in [the Chrome documentation for the feature](https://developer.chrome.com/docs/web-platform/view-transitions/#simple-customization).

You can see a view transition example on the [Animation Examples](/examples/animations#view-transitions) page.

#### Swap Options

The [hx-swap](@/attributes/hx-swap.md) attribute supports many options for tuning the swapping behavior of htmx.  For
example, by default htmx will swap in the title of a title tag found anywhere in the new content.  You can turn this
behavior off by setting the `ignoreTitle` modifier to true:

```html
    <button hx-post="/like" hx-swap="outerHTML ignoreTitle:true">Like</button>
```

The modifiers available on `hx-swap` are:

| Option        | Description                                                                                              |
|---------------|----------------------------------------------------------------------------------------------------------|
| `transition`  | `true` or `false`, whether to use the view transition API for this swap                                  |
| `swap`        | The swap delay to use (e.g. `100ms`) between when old content is cleared and the new content is inserted |
| `settle`      | The settle delay to use (e.g. `100ms`) between when new content is inserted and when it is settled       |
| `ignoreTitle` | If set to `true`, any title found in the new content will be ignored and not update the document title   |
| `scroll`      | `top` or `bottom`, will scroll the target element to its top or bottom                                   |
| `show`        | `top` or `bottom`, will scroll the target elements top or bottom into view                               |

All swap modifiers appear after the swap style is specified, and are colon-separated.

See the [hx-swap](@/attributes/hx-swap.md) documentation for more details on these options.

### Synchronization {#synchronization}

Often you want to coordinate the requests between two elements.  For example, you may want a request from one element
to supersede the request of another element, or to wait until the other elements request has finished.

htmx offers a [`hx-sync`](@/attributes/hx-sync.md) attribute to help you accomplish this.

Consider a race condition between a form submission and an individual input's validation request in this HTML:

```html
<form hx-post="/store">
    <input id="title" name="title" type="text"
        hx-post="/validate"
        hx-trigger="change"
    >
    <button type="submit">Submit</button>
</form>
```

Without using `hx-sync`, filling out the input and immediately submitting the form triggers two parallel requests to
`/validate` and `/store`.

Using `hx-sync="closest form:abort"` on the input will watch for requests on the form and abort the input's request if
a form request is present or starts while the input request is in flight:

```html
<form hx-post="/store">
    <input id="title" name="title" type="text"
        hx-post="/validate"
        hx-trigger="change"
        hx-sync="closest form:abort"
    >
    <button type="submit">Submit</button>
</form>
```

This resolves the synchronization between the two elements in a declarative way.

htmx also supports a programmatic way to cancel requests: you can send the `htmx:abort` event to an element to
cancel any in-flight requests:

```html
<button id="request-button" hx-post="/example">
    Issue Request
</button>
<button onclick="htmx.trigger('#request-button', 'htmx:abort')">
    Cancel Request
</button>
```

More examples and details can be found on the [`hx-sync` attribute page.](@/attributes/hx-sync.md)

### CSS Transitions {#css_transitions}

htmx makes it easy to use [CSS Transitions](https://developer.mozilla.org/en-US/docs/Web/CSS/CSS_Transitions/Using_CSS_transitions) without
javascript.  Consider this HTML content:

```html
<div id="div1">Original Content</div>
```

Imagine this content is replaced by htmx via an ajax request with this new content:

```html
<div id="div1" class="red">New Content</div>
```

Note two things:

* The div has the *same* id in the original and in the new content
* The `red` class has been added to the new content

Given this situation, we can write a CSS transition from the old state to the new state:

```css
.red {
    color: red;
    transition: all ease-in 1s ;
}
```

When htmx swaps in this new content, it will do so in such a way that the CSS transition will apply to the new content,
giving you a nice, smooth transition to the new state.

So, in summary, all you need to do to use CSS transitions for an element is keep its `id` stable across requests!

You can see the [Animation Examples](@/examples/animations.md) for more details and live demonstrations.

#### Details

To understand how CSS transitions actually work in htmx, you must understand the underlying swap & settle model that htmx uses.

When new content is received from a server, before the content is swapped in, the existing
content of the page is examined for elements that match by the `id` attribute.  If a match
is found for an element in the new content, the attributes of the old content are copied
onto the new element before the swap occurs.  The new content is then swapped in, but with the
*old* attribute values.  Finally, the new attribute values are swapped in, after a "settle" delay
(20ms by default).  A little crazy, but this is what allows CSS transitions to work without any javascript by
the developer.

### Out of Band Swaps {#oob_swaps}

If you want to swap content from a response directly into the DOM by using the `id` attribute you can use the
[hx-swap-oob](@/attributes/hx-swap-oob.md) attribute in the *response* html:

```html
<div id="message" hx-swap-oob="true">Swap me directly!</div>
Additional Content
```

In this response, `div#message` would be swapped directly into the matching DOM element, while the additional content
would be swapped into the target in the normal manner.

You can use this technique to "piggy-back" updates on other requests.

Note that out of band elements must be in the top level of the response, and not children of the top level elements.

#### Selecting Content To Swap

If you want to select a subset of the response HTML to swap into the target, you can use the [hx-select](@/attributes/hx-select.md)
attribute, which takes a CSS selector and selects the matching elements from the response.

You can also pick out pieces of content for an out-of-band swap by using the [hx-select-oob](@/attributes/hx-select-oob.md)
attribute, which takes a list of element IDs to pick out and swap.

#### Preserving Content During A Swap

If there is content that you wish to be preserved across swaps (e.g. a video player that you wish to remain playing
even if a swap occurs) you can use the [hx-preserve](@/attributes/hx-preserve.md)
attribute on the elements you wish to be preserved.

### Parameters

By default, an element that causes a request will include its value if it has one.  If the element is a form it
will include the values of all inputs within it.

As with HTML forms, the `name` attribute of the input is used as the parameter name in the request that htmx sends.

Additionally, if the element causes a non-`GET` request, the values of all the inputs of the nearest enclosing form
will be included.

If you wish to include the values of other elements, you can use the [hx-include](@/attributes/hx-include.md) attribute
with a CSS selector of all the elements whose values you want to include in the request.

If you wish to filter out some parameters you can use the [hx-params](@/attributes/hx-params.md) attribute.

Finally, if you want to programmatically modify the parameters, you can use the [htmx:configRequest](@/events.md#htmx:configRequest)
event.

#### File Upload {#files}

If you wish to upload files via an htmx request, you can set the [hx-encoding](@/attributes/hx-encoding.md) attribute to
`multipart/form-data`.  This will use a `FormData` object to submit the request, which will properly include the file
in the request.

Note that depending on your server-side technology, you may have to handle requests with this type of body content very
differently.

Note that htmx fires a `htmx:xhr:progress` event periodically based on the standard `progress` event during upload,
which you can hook into to show the progress of the upload.

See the [examples section](@/examples/_index.md) for more advanced form patterns, including [progress bars](@/examples/file-upload.md) and [error handling](@/examples/file-upload-input.md).

#### Extra Values

You can include extra values in a request using the [hx-vals](@/attributes/hx-vals.md) (name-expression pairs in JSON format) and
[hx-vars](@/attributes/hx-vars.md) attributes (comma-separated name-expression pairs that are dynamically computed).

### Confirming Requests {#confirming}

Often you will want to confirm an action before issuing a request.  htmx supports the [`hx-confirm`](@/attributes/hx-confirm.md)
attribute, which allows you to confirm an action using a simple javascript dialog:

```html
<button hx-delete="/account" hx-confirm="Are you sure you wish to delete your account?">
    Delete My Account
</button>
```

Using events you can implement more sophisticated confirmation dialogs.  The [confirm example](@/examples/confirm.md)
shows how to use [sweetalert2](https://sweetalert2.github.io/) library for confirmation of htmx actions.

## Attribute Inheritance {#inheritance}

Most attributes in htmx are inherited: they apply to the element they are on as well as any children elements.  This
allows you to "hoist" attributes up the DOM to avoid code duplication.  Consider the following htmx:

```html
<button hx-delete="/account" hx-confirm="Are you sure?">
    Delete My Account
</button>
<button hx-put="/account" hx-confirm="Are you sure?">
    Update My Account
</button>
```

Here we have a duplicate `hx-confirm` attribute.  We can hoist this attribute to a parent element:

```html
<div hx-confirm="Are you sure?">
    <button hx-delete="/account">
        Delete My Account
    </button>
    <button hx-put="/account">
        Update My Account
    </button>
</div>
```

This `hx-confirm` attribute will now apply to all htmx-powered elements within it.

Sometimes you wish to undo this inheritance.  Consider if we had a cancel button to this group, but didn't want it to
be confirmed.  We could add an `unset` directive on it like so:

```html
<div hx-confirm="Are you sure?">
    <button hx-delete="/account">
        Delete My Account
    </button>
    <button hx-put="/account">
        Update My Account
    </button>
    <button hx-confirm="unset" hx-get="/">
        Cancel
    </button>
</div>
```

The top two buttons would then show a confirm dialog, but the bottom cancel button would not.

Automatic inheritance can be disabled using the [`hx-disinherit`](@/attributes/hx-disinherit.md) attribute.

## Boosting

Htmx supports "boosting" regular HTML anchors and forms with the [hx-boost](@/attributes/hx-boost.md) attribute.  This
attribute will convert all anchor tags and forms into AJAX requests that, by default, target the body of the page.

Here is an example:

```html
<div hx-boost="true">
    <a href="/blog">Blog</a>
</div>
```

The anchor tag in this div will issue an AJAX `GET` request to `/blog` and swap the response into the `body` tag.

### Progressive Enhancement {#progressive_enhancement}

A feature of `hx-boost` is that it degrades gracefully if javascript is not enabled: the links and forms continue
to work, they simply don't use ajax requests.  This is known as
[Progressive Enhancement](https://developer.mozilla.org/en-US/docs/Glossary/Progressive_Enhancement), and it allows
a wider audience to use your sites functionality.

Other htmx patterns can be adapted to achieve progressive enhancement as well, but they will require more thought.

Consider the [active search](@/examples/active-search.md) example.  As it is written, it will not degrade gracefully:
someone who does not have javascript enabled will not be able to use this feature. This is done for simplicity’s sake,
to keep the example as brief as possible.

However, you could wrap the htmx-enhanced input in a form element:

```html
<form action="/search" method="POST">
    <input class="form-control" type="search"
        name="search" placeholder="Begin typing to search users..."
        hx-post="/search"
        hx-trigger="keyup changed delay:500ms, search"
        hx-target="#search-results"
        hx-indicator=".htmx-indicator">
</form>
```

With this in place, javascript-enabled clients would still get the nice active-search UX, but non-javascript enabled
clients would be able to hit the enter key and still search.  Even better, you could add a "Search" button as well.
You would then need to update the form with an `hx-post` that mirrored the `action` attribute, or perhaps use `hx-boost`
on it.

You would need to check on the server side for the `HX-Request` header to differentiate between an htmx-driven and a
regular request, to determine exactly what to render to the client.

Other patterns can be adapted similarly to achieve the progressive enhancement needs of your application.

As you can see, this requires more thought and more work.  It also rules some functionality entirely out of bounds.
These tradeoffs must be made by you, the developer, with respect to your projects goals and audience.

[Accessibility](https://developer.mozilla.org/en-US/docs/Learn/Accessibility/What_is_accessibility) is a concept
closely related to progressive enhancement.  Using progressive enhancement techniques such as `hx-boost` will make your
htmx application more accessible to a wide array of users.

htmx-based applications are very similar to normal, non-AJAX driven web applications because htmx is HTML-oriented.

As such, the normal HTML accessibility recommendations apply.  For example:

* Use semantic HTML as much as possible (i.e. the right tags for the right things)
* Ensure focus state is clearly visible
* Associate text labels with all form fields
* Maximize the readability of your application with appropriate fonts, contrast, etc.

## Web Sockets & SSE {#websockets-and-sse}

htmx has experimental support for declarative use of both
[WebSockets](https://developer.mozilla.org/en-US/docs/Web/API/WebSockets_API/Writing_WebSocket_client_applications)
and  [Server Sent Events](https://developer.mozilla.org/en-US/docs/Web/API/Server-sent_events/Using_server-sent_events).

<div style="border: 1px solid whitesmoke; background-color: #d0dbee; padding: 8px; border-radius: 8px">

**Note:** In htmx 2.0, these features will be migrated to extensions.  These new extensions are already available in
htmx 1.7+ and, if you are writing new code, you are encouraged to use the extensions instead.  All new feature work for
both SSE and web sockets will be done in the extensions.

Please visit the [SSE extension](@/extensions/server-sent-events.md) and [WebSocket extension](@/extensions/web-sockets.md)
pages to learn more about the new extensions.

</div>

### WebSockets

If you wish to establish a `WebSocket` connection in htmx, you use the [hx-ws](@/attributes/hx-ws.md) attribute:

```html
<div hx-ws="connect:wss:/chatroom">
    <div id="chat_room">
        ...
    </div>
    <form hx-ws="send:submit">
        <input name="chat_message">
    </form>
</div>
```

The `connect` declaration established the connection, and the `send` declaration tells the form to submit values to the socket on `submit`.

More details can be found on the [hx-ws attribute page](@/attributes/hx-ws.md)

### Server Sent Events {#sse}

[Server Sent Events](https://developer.mozilla.org/en-US/docs/Web/API/Server-sent_events/Using_server-sent_events) are a way for servers to send events to browsers.  It provides a higher-level mechanism for communication between the
server and the browser than websockets.

If you want an element to respond to a Server Sent Event via htmx, you need to do two things:

1. Define an SSE source.  To do this, add a [hx-sse](@/attributes/hx-sse.md) attribute on a parent element with
a `connect <url>` declaration that specifies the URL from which Server Sent Events will be received.

2. Define elements that are descendents of this element that are triggered by server sent events using the
`hx-trigger="sse:<event_name>"` syntax

Here is an example:

```html
<body hx-sse="connect:/news_updates">
    <div hx-trigger="sse:new_news" hx-get="/news"></div>
</body>
```

Depending on your implementation, this may be more efficient than the polling example above since the server would
notify the div if there was new news to get, rather than the steady requests that a poll causes.

## History Support {#history}

Htmx provides a simple mechanism for interacting with the [browser history API](https://developer.mozilla.org/en-US/docs/Web/API/History_API):

If you want a given element to push its request URL into the browser navigation bar and add the current state of the page
to the browser's history, include the [hx-push-url](@/attributes/hx-push-url.md) attribute:

```html
<a hx-get="/blog" hx-push-url="true">Blog</a>
```

When a user clicks on this link, htmx will snapshot the current DOM and store it before it makes a request to /blog.
It then does the swap and pushes a new location onto the history stack.

When a user hits the back button, htmx will retrieve the old content from storage and swap it back into the target,
simulating "going back" to the previous state.  If the location is not found in the cache, htmx will make an ajax
request to the given URL, with the header `HX-History-Restore-Request` set to true, and expects back the HTML needed
for the entire page.  Alternatively, if the `htmx.config.refreshOnHistoryMiss` config variable is set to true, it will
issue a hard browser refresh.

**NOTE:** If you push a URL into the history, you **must** be able to navigate to that URL and get a full page back!
A user could copy and paste the URL into an email, or new tab.  Additionally, htmx will need the entire page when restoring
history if the page is not in the history cache.

### Specifying History Snapshot Element

By default, htmx will use the `body` to take and restore the history snapshot from.  This is usually the right thing, but
if you want to use a narrower element for snapshotting you can use the [hx-history-elt](@/attributes/hx-history-elt.md)
attribute to specify a different one.

Careful: this element will need to be on all pages or restoring from history won't work reliably.

### Disabling History Snapshots

History snapshotting can be disabled for a URL by setting the [hx-history](@/attributes/hx-history.md) attribute to `false`
on any element in the current document, or any html fragment loaded into the current document by htmx. This can be used
to prevent sensitive data entering the localStorage cache, which can be important for shared-use / public computers.
History navigation will work as expected, but on restoration the URL will be requested from the server instead of the
local history cache.

## Requests &amp; Responses {#requests}

Htmx expects responses to the AJAX requests it makes to be HTML, typically HTML fragments (although a full HTML
document, matched with a [hx-select](@/attributes/hx-select.md) tag can be useful too).  Htmx will then swap the returned
HTML into the document at the target specified and with the swap strategy specified.

Sometimes you might want to do nothing in the swap, but still perhaps trigger a client side event ([see below](#response-headers)).
For this situation you can return a `204 - No Content` response code, and htmx will ignore the content of the response.

In the event of an error response from the server (e.g. a 404 or a 501), htmx will trigger the [`htmx:responseError`](@/events.md#htmx:responseError)
event, which you can handle.

In the event of a connection error, the `htmx:sendError` event will be triggered.

### CORS

When using htmx in a cross origin context, remember to configure your web
server to set Access-Control headers in order for htmx headers to be visible
on the client side.

- [Access-Control-Allow-Headers (for request headers)](https://developer.mozilla.org/en-US/docs/Web/HTTP/Headers/Access-Control-Allow-Headers)
- [Access-Control-Expose-Headers (for response headers)](https://developer.mozilla.org/en-US/docs/Web/HTTP/Headers/Access-Control-Expose-Headers)

[See all the request and response headers that htmx implements.](@/reference.md#request_headers)

### Request Headers

htmx includes a number of useful headers in requests:

| Header | Description |
|--------|-------------|
| `HX-Boosted` | indicates that the request is via an element using [hx-boost](@/attributes/hx-boost.md)
| `HX-Current-URL` | the current URL of the browser
| `HX-History-Restore-Request` | "true" if the request is for history restoration after a miss in the local history cache
| `HX-Prompt` | the user response to an [hx-prompt](@/attributes/hx-prompt.md)
| `HX-Request` | always "true"
| `HX-Target` | the `id` of the target element if it exists
| `HX-Trigger-Name` | the `name` of the triggered element if it exists
| `HX-Trigger` | the `id` of the triggered element if it exists

### Response Headers

htmx supports some htmx-specific response headers:

* [`HX-Location`](@/headers/hx-location.md) - allows you to do a client-side redirect that does not do a full page reload
* [`HX-Push-Url`](@/headers/hx-push-url.md) - pushes a new url into the history stack
* `HX-Redirect` - can be used to do a client-side redirect to a new location
* `HX-Refresh` - if set to "true" the client-side will do a full refresh of the page
* [`HX-Replace-Url`](@/headers/hx-replace-url.md) - replaces the current URL in the location bar
* `HX-Reswap` - allows you to specify how the response will be swapped. See [hx-swap](@/attributes/hx-swap.md) for possible values
* `HX-Retarget` - a CSS selector that updates the target of the content update to a different element on the page
* `HX-Reselect` - a CSS selector that allows you to choose which part of the response is used to be swapped in. Overrides an existing [`hx-select`](@/attributes/hx-select.md) on the triggering element
* [`HX-Trigger`](@/headers/hx-trigger.md) - allows you to trigger client-side events
* [`HX-Trigger-After-Settle`](@/headers/hx-trigger.md) - allows you to trigger client-side events after the settle step
* [`HX-Trigger-After-Swap`](@/headers/hx-trigger.md) - allows you to trigger client-side events after the swap step

For more on the `HX-Trigger` headers, see [`HX-Trigger` Response Headers](@/headers/hx-trigger.md).

Submitting a form via htmx has the benefit of no longer needing the [Post/Redirect/Get Pattern](https://en.wikipedia.org/wiki/Post/Redirect/Get).
After successfully processing a POST request on the server, you don't need to return a [HTTP 302 (Redirect)](https://en.wikipedia.org/wiki/HTTP_302). You can directly return the new HTML fragment.

### Request Order of Operations {#request-operations}

The order of operations in a htmx request are:

* The element is triggered and begins a request
  * Values are gathered for the request
  * The `htmx-request` class is applied to the appropriate elements
  * The request is then issued asynchronously via AJAX
    * Upon getting a response the target element is marked with the `htmx-swapping` class
    * An optional swap delay is applied (see the [hx-swap](@/attributes/hx-swap.md) attribute)
    * The actual content swap is done
        * the `htmx-swapping` class is removed from the target
        * the `htmx-added` class is added to each new piece of content
        * the `htmx-settling` class is applied to the target
        * A settle delay is done (default: 20ms)
        * The DOM is settled
        * the `htmx-settling` class is removed from the target
        * the `htmx-added` class is removed from each new piece of content

You can use the `htmx-swapping` and `htmx-settling` classes to create
[CSS transitions](https://developer.mozilla.org/en-US/docs/Web/CSS/CSS_Transitions/Using_CSS_transitions) between pages.

## Validation

Htmx integrates with the [HTML5 Validation API](https://developer.mozilla.org/en-US/docs/Learn/Forms/Form_validation)
and will not issue a request for a form if a validatable input is invalid.  This is true for both AJAX requests as well as
WebSocket sends.

Htmx fires events around validation that can be used to hook in custom validation and error handling:

* `htmx:validation:validate` - called before an elements `checkValidity()` method is called.  May be used to add in
   custom validation logic
* `htmx:validation:failed` - called when `checkValidity()` returns false, indicating an invalid input
* `htmx:validation:halted` - called when a request is not issued due to validation errors.  Specific errors may be found
  in the `event.detail.errors` object

Non-form elements do not validate before they make requests by default, but you can enable validation by setting
the [`hx-validate`](@/attributes/hx-validate.md) attribute to "true".

### Validation Example

Here is an example of an input that uses the `htmx:validation:validate` event to require that an input have the value
`foo`, using hyperscript:

```html
<form hx-post="/test">
    <input _="on htmx:validation:validate
                if my.value != 'foo'
                    call me.setCustomValidity('Please enter the value foo')
                else
                    call me.setCustomValidity('')"
        name="example"
    >
</form>
```

Note that all client side validations must be re-done on the server side, as they can always be bypassed.

## Animations

Htmx allows you to use [CSS transitions](https://developer.mozilla.org/en-US/docs/Web/CSS/CSS_Transitions/Using_CSS_transitions)
in many situations using only HTML and CSS.

Please see the [Animation Guide](@/examples/animations.md) for more details on the options available.

## Extensions

Htmx has an extension mechanism that allows you to customize the libraries' behavior.
Extensions [are defined in javascript](@/extensions/_index.md#defining) and then used via
the [`hx-ext`](@/attributes/hx-ext.md) attribute:

```html
<div hx-ext="debug">
    <button hx-post="/example">This button used the debug extension</button>
    <button hx-post="/example" hx-ext="ignore:debug">This button does not</button>
</div>
```

If you are interested in adding your own extension to htmx, please [see the extension docs](@/extensions/_index.md)

### Included Extensions

Htmx includes some extensions that are tested against the htmx code base.  Here are a few:

| Extension | Description
|-----------|-------------
| [`json-enc`](@/extensions/json-enc.md) | use JSON encoding in the body of requests, rather than the default `x-www-form-urlencoded`
| [`morphdom-swap`](@/extensions/morphdom-swap.md) | an extension for using the [morphdom](https://github.com/patrick-steele-idem/morphdom) library as the swapping mechanism in htmx.
| [`alpine-morph`](@/extensions/alpine-morph.md) | an extension for using the [Alpine.js morph](https://alpinejs.dev/plugins/morph) plugin as the swapping mechanism in htmx.
| [`client-side-templates`](@/extensions/client-side-templates.md) | support for client side template processing of JSON responses
| [`path-deps`](@/extensions/path-deps.md) | an extension for expressing path-based dependencies [similar to intercoolerjs](http://intercoolerjs.org/docs.html#dependencies)
| [`class-tools`](@/extensions/class-tools.md) | an extension for manipulating timed addition and removal of classes on HTML elements
| [`multi-swap`](@/extensions/multi-swap.md) | allows to swap multiple elements with different swap methods

See the [extensions page](@/extensions/_index.md#included) for a complete list.

## Events & Logging {#events}

Htmx has an extensive [events mechanism](@/reference.md#events), which doubles as the logging system.

If you want to register for a given htmx event you can use

```js
document.body.addEventListener('htmx:load', function(evt) {
    myJavascriptLib.init(evt.detail.elt);
});
```

or, if you would prefer, you can use the following htmx helper:

```javascript
htmx.on("htmx:load", function(evt) {
    myJavascriptLib.init(evt.detail.elt);
});
```

The `htmx:load` event is fired every time an element is loaded into the DOM by htmx, and is effectively the equivalent
 to the normal `load` event.

Some common uses for htmx events are:

### Initialize A 3rd Party Library With Events {#init_3rd_party_with_events}

Using the `htmx:load` event to initialize content is so common that htmx provides a helper function:

```javascript
htmx.onLoad(function(target) {
    myJavascriptLib.init(target);
});
```
This does the same thing as the first example, but is a little cleaner.

### Configure a Request With Events {#config_request_with_events}

You can handle the [`htmx:configRequest`](@/events.md#htmx:configRequest) event in order to modify an AJAX request before it is issued:

```javascript
document.body.addEventListener('htmx:configRequest', function(evt) {
    evt.detail.parameters['auth_token'] = getAuthToken(); // add a new parameter into the request
    evt.detail.headers['Authentication-Token'] = getAuthToken(); // add a new header into the request
});
```

Here we add a parameter and header to the request before it is sent.

### Modifying Swapping Behavior With Events {#modifying_swapping_behavior_with_events}

You can handle the [`htmx:beforeSwap`](@/events.md#htmx:beforeSwap) event in order to modify the swap behavior of htmx:

```javascript
document.body.addEventListener('htmx:beforeSwap', function(evt) {
    if(evt.detail.xhr.status === 404){
        // alert the user when a 404 occurs (maybe use a nicer mechanism than alert())
        alert("Error: Could Not Find Resource");
    } else if(evt.detail.xhr.status === 422){
        // allow 422 responses to swap as we are using this as a signal that
        // a form was submitted with bad data and want to rerender with the
        // errors
        //
        // set isError to false to avoid error logging in console
        evt.detail.shouldSwap = true;
        evt.detail.isError = false;
    } else if(evt.detail.xhr.status === 418){
        // if the response code 418 (I'm a teapot) is returned, retarget the
        // content of the response to the element with the id `teapot`
        evt.detail.shouldSwap = true;
        evt.detail.target = htmx.find("#teapot");
    }
});
```

Here we handle a few [400-level error response codes](https://developer.mozilla.org/en-US/docs/Web/HTTP/Status#client_error_responses)
that would normally not do a swap in htmx.

### Event Naming {#event_naming}

Note that all events are fired with two different names

* Camel Case
* Kebab Case

So, for example, you can listen for `htmx:afterSwap` or for `htmx:after-swap`.  This facilitates interoperability
with other libraries.  [Alpine.js](https://github.com/alpinejs/alpine/), for example, requires kebab case.

### Logging

If you set a logger at `htmx.logger`, every event will be logged.  This can be very useful for troubleshooting:

```javascript
htmx.logger = function(elt, event, data) {
    if(console) {
        console.log(event, elt, data);
    }
}
```

## Debugging

Declarative and event driven programming with htmx (or any other declarative language) can be a wonderful and highly productive
activity, but one disadvantage when compared with imperative approaches is that it can be trickier to debug.

Figuring out why something *isn't* happening, for example, can be difficult if you don't know the tricks.

Well, here are the tricks:

The first debugging tool you can use is the `htmx.logAll()` method.  This will log every event that htmx triggers and
will allow you to see exactly what the library is doing.

```javascript
htmx.logAll();
```

Of course, that won't tell you why htmx *isn't* doing something.  You might also not know *what* events a DOM
element is firing to use as a trigger.  To address this, you can use the
[`monitorEvents()`](https://developers.google.com/web/updates/2015/05/quickly-monitor-events-from-the-console-panel) method available in the
browser console:

```javascript
monitorEvents(htmx.find("#theElement"));
```

This will spit out all events that are occurring on the element with the id `theElement` to the console, and allow you
to see exactly what is going on with it.

Note that this *only* works from the console, you cannot embed it in a script tag on your page.

Finally, push come shove, you might want to just debug `htmx.js` by loading up the unminimized version.  It's
about 2500 lines of javascript, so not an insurmountable amount of code.  You would most likely want to set a break
point in the `issueAjaxRequest()` and `handleAjaxResponse()` methods to see what's going on.

And always feel free to jump on the [Discord](https://htmx.org/discord) if you need help.

### Creating Demos

Sometimes, in order to demonstrate a bug or clarify a usage, it is nice to be able to use a javascript snippet
site like [jsfiddle](https://jsfiddle.net/).  To facilitate easy demo creation, htmx hosts a demo script
site that will install:

* htmx
* hyperscript
* a request mocking library

Simply add the following script tag to your demo/fiddle/whatever:

```html
<script src="https://demo.htmx.org"></script>
```

This helper allows you to add mock responses by adding `template` tags with a `url` attribute to indicate which URL.
The response for that url will be the innerHTML of the template, making it easy to construct mock responses. You can
add a delay to the response with a `delay` attribute, which should be an integer indicating the number of milliseconds
to delay

You may embed simple expressions in the template with the `${}` syntax.

Note that this should only be used for demos and is in no way guaranteed to work for long periods of time
as it will always be grabbing the latest versions htmx and hyperscript!

#### Demo Example

Here is an example of the code in action:

```html
<!-- load demo environment -->
<script src="https://demo.htmx.org"></script>

<!-- post to /foo -->
<button hx-post="/foo" hx-target="#result">
    Count Up
</button>
<output id="result"></output>

<!-- respond to /foo with some dynamic content in a template tag -->
<script>
    globalInt = 0;
</script>
<template url="/foo" delay="500"> <!-- note the url and delay attributes -->
    ${globalInt++}
</template>

```

## Scripting {#scripting}

While htmx encourages a hypermedia-based approach to building web applications, it does not preclude scripting and
offers a few mechanisms for integrating scripting into your web application.  Scripting was explicitly included in
the REST-ful description of the web architecture in the [Code-On-Demand](https://www.ics.uci.edu/~fielding/pubs/dissertation/rest_arch_style.htm#sec_5_1_7)
section.  As much as is feasible, we recommend a [hypermedia-friendly](/essays/hypermedia-friendly-scripting) approach
to scripting in your htmx-based web application:

* [Respect HATEOAS](/essays/hypermedia-friendly-scripting#prime_directive)
* [Use events to communicate between components](/essays/hypermedia-friendly-scripting#events)
* [Use islands to isolate non-hypermedia components from the rest of your application](/essays/hypermedia-friendly-scripting#islands)
* [Consider inline scripting](/essays/hypermedia-friendly-scripting#inline)

The primary integration point between htmx and scripting solutions is the [events](#events) that htmx sends and can
respond to.  See the SortableJS example in the [3rd Party Javascript](#3rd-party) section for a good template for
integrating a JavaScript library with htmx via events.

Scripting solutions that pair well with htmx include:

* [VanillaJS](http://vanilla-js.com/) - Simply using the built-in abilities of JavaScript to hook in event handlers to
  respond to the events htmx emits can work very well for scripting.  This is an extremely lightweight and increasingly
  popular approach.
* [AlpineJS](https://alpinejs.dev/) - Alpine.js provides a rich set of tools for creating sophisticated front end scripts,
  including reactive programming support, while still remaining extremely lightweight.  Alpine encourages the "inline scripting"
  approach that we feel pairs well with htmx.
* [jQuery](https://jquery.com/) - Despite its age and reputation in some circles, jQuery pairs very well with htmx, particularly
  in older code-bases that already have a lot of jQuery in them.
* [hyperscript](https://hyperscript.org) - Hyperscript is an experimental front-end scripting language created by the same
  team that created htmx.  It is designed to embed well in HTML and both respond to and create events, and pairs very well
  with htmx.

### <a name="hx-on"></a>[The `hx-on` Attribute](#hyperscript)

HTML allows the embedding of inline scripts via the [`onevent` properties](https://developer.mozilla.org/en-US/docs/Web/Events/Event_handlers#using_onevent_properties),
such as `onClick`:

```html
<button onclick="alert('You clicked me!')">
    Click Me!
</button>
```

This feature allows scripting logic to be co-located with the HTML elements the logic applies to, giving good
[Locality of Behaviour (LoB)](/essays/locality-of-behaviour).  Unfortunately, HTML only allows `on*` attributes for a fixed
number of specific DOM events (e.g. `onclick`) and doesn't offer a way to respond generally to events in this embedded
manner.

In order to address this shortcoming, htmx offers the [`hx-on`](/attributes/hx-on) attribute.  This attribute allows
you to respond to any event in a manner that preserves the LoB of the `on*` properties:

```html
<button hx-on="click: alert('You clicked me!')">
    Click Me!
</button>
```

For a `click` event, we would recommend sticking with the standard `onclick` attribute.  However, consider an htmx-powered
button that wishes to add an attribute to a request using the `htmx:configRequest` event.  This would not be possible
with an `on*` property, but can be done using the `hx-on` attribute:

```html
<button hx-post="/example"
        hx-on="htmx:configRequest: event.detail.parameters.example = 'Hello Scripting!'">
    Post Me!
</button>
```

Here the `example` parameter is added to the `POST` request before it is issued, with the value 'Hello Scripting!'.

The `hx-on` attribute is a very simple mechanism for generalized embedded scripting.  It is _not_ a replacement for more
fully developed front-end scripting solutions such as AlpineJS or hyperscript.  It can, however, augment a VanillaJS-based
approach to scripting in your htmx-powered application.

### hyperscript

Hyperscript is an experimental front end scripting language designed to be expressive and easily embeddable directly in HTML
for handling custom events, etc.  The language is inspired by [HyperTalk](http://hypercard.org/HyperTalk%20Reference%202.4.pdf),
javascript, [gosu](https://gosu-lang.github.io/) and others.

You can explore the language more fully on its main website:

<http://hyperscript.org>

Hyperscript is *not* required when using htmx, anything you can do in hyperscript can be done in vanilla JS or with
 another javascript library like jQuery, but the two technologies were designed with one another in mind and play
 well together.

#### Installing Hyperscript

 To use hyperscript in combination with htmx, you need to [install the hyperscript library](https://unpkg.com/browse/hyperscript.org/)
 either via a CDN or locally.  See the [hyperscript website](https://hyperscript.org) for the latest version of the
 library.

 When hyperscript is included, it will automatically integrate with htmx and begin processing all hyperscripts embedded
 in your HTML.

#### Events & Hyperscript

Hyperscript was designed to help address features and functionality from intercooler.js that are not implemented in htmx
directly, in a more flexible and open manner.  One of its prime features is the ability to respond to arbitrary events
on a DOM element, using the `on` syntax:

```html
<div _="on htmx:afterSettle log 'Settled!'">
    ...
</div>
```

This will log `Settled!` to the console when the `htmx:afterSettle` event is triggered.

#### intercooler.js features & hyperscript implementations

Below are some examples of intercooler features and the hyperscript equivalent.

##### `ic-remove-after`

Intercooler provided the [`ic-remove-after`](http://intercoolerjs.org/attributes/ic-remove-after.html) attribute
for removing an element after a given amount of time.

In hyperscript you can implement this, as well as fade effect, like so:

```html
<div _="on load wait 5s then transition opacity to 0 then remove me">
    Here is a temporary message!
</div>
```

##### `ic-post-errors-to`

Intercooler provided the [`ic-post-errors-to`](http://intercoolerjs.org/attributes/ic-post-errors-to.html) attribute
for posting errors that occurred during requests and responses.

In hyperscript similar functionality is implemented like so:

```html
<body _="on htmx:error(errorInfo) fetch /errors {method:'POST', body:{errorInfo:errorInfo} as JSON} ">
    ...
</body>
```

##### `ic-switch-class`

Intercooler provided the [`ic-switch-class`](http://intercoolerjs.org/attributes/ic-switch-class.html) attribute, which
let you switch a class between siblings.

In hyperscript you can implement similar functionality like so:

```html
<div hx-target="#content" _="on htmx:beforeOnLoad take .active from .tabs for event.target">
    <a class="tabs active" hx-get="/tabl1" >Tab 1</a>
    <a class="tabs" hx-get="/tabl2">Tab 2</a>
    <a class="tabs" hx-get="/tabl3">Tab 3</a>
</div>
<div id="content">Tab 1 Content</div>
```

### 3rd Party Javascript {#3rd-party}

Htmx integrates fairly well with third party libraries.  If the library fires events on the DOM, you can use those events to
trigger requests from htmx.

A good example of this is the [SortableJS demo](@/examples/sortable.md):

```html
<form class="sortable" hx-post="/items" hx-trigger="end">
    <div class="htmx-indicator">Updating...</div>
    <div><input type='hidden' name='item' value='1'/>Item 1</div>
    <div><input type='hidden' name='item' value='2'/>Item 2</div>
    <div><input type='hidden' name='item' value='2'/>Item 3</div>
</form>
```

With Sortable, as with most javascript libraries, you need to initialize content at some point.

In jquery you might do this like so:

```javascript
$(document).ready(function() {
    var sortables = document.body.querySelectorAll(".sortable");
    for (var i = 0; i < sortables.length; i++) {
        var sortable = sortables[i];
        new Sortable(sortable, {
            animation: 150,
            ghostClass: 'blue-background-class'
        });
    }
});
```

In htmx, you would instead use the `htmx.onLoad` function, and you would select only from the newly loaded content,
rather than the entire document:

```js
htmx.onLoad(function(content) {
    var sortables = content.querySelectorAll(".sortable");
    for (var i = 0; i < sortables.length; i++) {
        var sortable = sortables[i];
        new Sortable(sortable, {
            animation: 150,
            ghostClass: 'blue-background-class'
        });
    }
})
```

This will ensure that as new content is added to the DOM by htmx, sortable elements are properly initialized.

If javascript adds content to the DOM that has htmx attributes on it, you need to make sure that this content
is initialized with the `htmx.process()` function.

For example, if you were to fetch some data and put it into a div using the `fetch` API, and that HTML had
htmx attributes in it, you would need to add a call to `htmx.process()` like this:

```js
let myDiv = document.getElementById('my-div')
fetch('http://example.com/movies.json')
    .then(response => response.text())
    .then(data => { myDiv.innerHTML = data; htmx.process(myDiv); } );
```

Some 3rd party libraries create content from HTML template elements. For instance, Alpine JS uses the `x-if`
attribute on templates to add content conditionally. Such templates are not initially part of the DOM and,
if they contain htmx attributes, will need a call to `htmx.process()` after they are loaded. The following
example uses Alpine's `$watch` function to look for a change of value that would trigger conditional content:

```html
<div x-data="{show_new: false}"
    x-init="$watch('show_new', value => {
        if (show_new) {
            htmx.process(document.querySelector('#new_content'))
        }
    })">
    <button @click = "show_new = !show_new">Toggle New Content</button>
    <template x-if="show_new">
        <div id="new_content">
            <a hx-get="/server/newstuff" href="#">New Clickable</a>
        </div>
    </template>
</div>
```

## Caching

htmx works with standard [HTTP caching](https://developer.mozilla.org/en-US/docs/Web/HTTP/Caching)
mechanisms out of the box.

If your server adds the
[`Last-Modified`](https://developer.mozilla.org/en-US/docs/Web/HTTP/Headers/Last-Modified)
HTTP response header to the response for a given URL, the browser will automatically add the
[`If-Modified-Since`](https://developer.mozilla.org/en-US/docs/Web/HTTP/Headers/If-Modified-Since)
request HTTP header to the next requests to the same URL. Be mindful that if
your server can render different content for the same URL depending on some other
headers, you need to use the [`Vary`](https://developer.mozilla.org/en-US/docs/Web/HTTP/Caching#vary)
response HTTP header. For example, if your server renders the full HTML when the
`HX-Request` header is missing or `false`, and it renders a fragment of that HTML
when `HX-Request: true`, you need to add `Vary: HX-Request`. That causes the cache to be
keyed based on a composite of the response URL and the `HX-Request` request header —
rather than being based just on the response URL.

If you are unable (or unwilling) to use the `Vary` header, you can alternatively set the configuration parameter
`getCacheBusterParam` to `true`.  If this configuration variable is set, htmx will include a cache-busting parameter
in `GET` requests that it makes, which will prevent browsers from caching htmx-based and non-htmx based responses
in the same cache slot.

htmx also works with [`ETag`](https://developer.mozilla.org/en-US/docs/Web/HTTP/Headers/ETag)
as expected.  Be mindful that if your server can render different content for the same
URL (for example, depending on the value of the `HX-Request` header), the server needs
to generate a different `ETag` for each content.

## Security

htmx allows you to define logic directly in your DOM.  This has a number of advantages, the largest being
[Locality of Behavior](@/essays/locality-of-behaviour.md), which makes your system easier to understand and
maintain.

A concern with this approach, however, is security: since htmx increases the expressiveness of HTML, if a malicious
user is able to inject HTML into your application, they can leverage this expressiveness of htmx to malicious
ends.

### Rule 1: Escape All User Content

The first rule of HTML-based web development has always been: *do not trust input from the user*.  You should escape all
3rd party, untrusted content that is injected into your site.  This is to prevent, among other issues,
[XSS attacks](https://en.wikipedia.org/wiki/Cross-site_scripting).

There is extensive documentation on XSS and how to prevent it on the excellent [OWASP Website](https://owasp.org/www-community/attacks/xss/),
including a [Cross Site Scripting Prevention Cheat Sheet](https://cheatsheetseries.owasp.org/cheatsheets/Cross_Site_Scripting_Prevention_Cheat_Sheet.html).

The good news is that this is a very old and well understood topic, and the vast majority of server-side templating languages
support [automatic escaping](https://docs.djangoproject.com/en/4.2/ref/templates/language/#automatic-html-escaping) of
content to prevent just such an issue.

That being said, there are times people choose to inject HTML more dangerously, often via some sort of `raw()`
mechanism in their templating language.  This can be done for good reasons, but if the content being injected is coming
from a 3rd party then it _must_ be scrubbed, including removing attributes starting with `hx-` and `data-hx`, as well as
inline `<script>` tags, etc.

If you are injecting raw HTML and doing your own escaping, a best practice is to *whitelist* the attributes and tags you
allow, rather than to blacklist the ones you disallow.

### htmx Security Tools

Of course, bugs happen and developers are not perfect, so it is good to have a layered approach to security for
your web application, and htmx provides tools to help secure your application as well.

Let's take a look at them.

#### `hx-disable`

The first tool htmx provides to help further secure your application is the [`hx-disable`](/attributes/hx-disable)
attribute.  This attribute will prevent processing of all htmx attributes on a given element, and on all elements within
it.  So, for example, if you were including raw HTML content in a template (again, this is not recommended!) then you
could place a div around the content with the `hx-disable` attribute on it:

```html
<div hx-disable>
    <%= raw(user_content) %>
</div>
```

And htmx will not process any htmx-related attributes or features found in that content.  This attribute cannot be
disabled by injecting further content: if an `hx-disable` attribute is found anywhere in the parent hierarchy of an
element, it will not be processed by htmx.

#### `hx-history`

Another security consideration is htmx history cache.  You may have pages that have sensitive data that you do not
want stored in the users `localStorage` cache.  You can omit a given page from the history cache by including the
[`hx-history`](/attributes/hx-history) attribute anywhere on the page, and setting its value to `false`.

#### Configuration Options

htmx also provides configuration options related to security:

* `htmx.config.selfRequestsOnly` - if set to `true`, only requests to the same domain as the current document will be allowed
* `htmx.config.allowScriptTags` - htmx will process `<script>` tags found in new content it loads.  If you wish to disable
   this behavior you can set this configuration variable to `false`
* `htmx.config.historyCacheSize` - can be set to `0` to avoid storing any HTML in the `localStorage` cache
* `htmx.config.allowEval` - can be set to `false` to disable all features of htmx that rely on eval:
  * event filters
  * `hx-on:` attributes
  * `hx-vals` with the `js:` prefix
  * `hx-headers` with the `js:` prefix

Note that all features removed by disabling `eval()` can be reimplemented using your own custom javascript and the
htmx event model.

#### Events

If you want to allow requests to some domains beyond the current host, but not leave things totally open, you can
use the `htmx:validateUrl` event.  This event will have the request URL available in the `detail.url` slot, as well
as a `sameHost` property.

You can inspect these values and, if the request is not valid, invoke `preventDefault()` on the event to prevent the
request from being issued.

```javascript
document.body.addEventListener('htmx:validateUrl', function (evt) {
  // only allow requests to the current server as well as myserver.com
  if (!evt.detail.sameHost && evt.detail.url.hostname !== "myserver.com") {
    evt.preventDefault();
  }
});
```

### CSP Options

Browsers also provide tools for further securing your web application.  The most powerful tool available is a
[Content Security Policy](https://developer.mozilla.org/en-US/docs/Web/HTTP/CSP).  Using a CSP you can tell the
browser to, for example, not issue requests to non-origin hosts, to not evaluate inline script tags, etc.

Here is an example CSP in a `meta` tag:

```html
    <meta http-equiv="Content-Security-Policy" content="default-src 'self';">
```

This tells the browser "Only allow connections to the original (source) domain".  This would be redundant with the
`htmx.config.selfRequestsOnly`, but a layered approach to security is warranted and, in fact, ideal, when dealing
with application security.

A full discussion of CSPs is beyond the scope of this document, but the [MDN Article](https://developer.mozilla.org/en-US/docs/Web/HTTP/CSP) provide a good jumping off point
for exploring this topic.

## Configuring htmx {#config}

Htmx has some configuration options to customize defaults and to support compatibility between versions. See [Configuration Reference](@/reference.md#config).

## Conclusion

And that's it!

Have fun with htmx! You can accomplish [quite a bit](@/examples/_index.md) without writing a lot of code!

</div>
</div><|MERGE_RESOLUTION|>--- conflicted
+++ resolved
@@ -114,11 +114,7 @@
 and get going:
 
 ```html
-<<<<<<< HEAD
-<script src="https://unpkg.com/htmx.org@1.9.9" integrity="sha384-EAzY246d6BpbWR7sQ8+WEm40J8c3dHFsqC58IgPlh4kMbRRI6P6WA+LA/qGAyAu8" crossorigin="anonymous"></script>
-=======
-<script src="https://unpkg.com/htmx.org@1.9.8" integrity="sha384-rgjA7mptc2ETQqXoYC3/zJvkU7K/aP44Y+z7xQuJiVnB/422P/Ak+F/AqFR7E4Wr" crossorigin="anonymous"></script>
->>>>>>> 7f3d7525
+<script src="https://unpkg.com/htmx.org@1.9.9" integrity="sha384-TODO" crossorigin="anonymous"></script>
 ```
 
 While the CDN approach is extremely simple, you may want to consider [not using CDNs in production](https://blog.wesleyac.com/posts/why-not-javascript-cdn).
@@ -948,7 +944,7 @@
 
 Submitting a form via htmx has the benefit of no longer needing the [Post/Redirect/Get Pattern](https://en.wikipedia.org/wiki/Post/Redirect/Get).
 After successfully processing a POST request on the server, you don't need to return a [HTTP 302 (Redirect)](https://en.wikipedia.org/wiki/HTTP_302). You can directly return the new HTML fragment.
-
+ 
 ### Request Order of Operations {#request-operations}
 
 The order of operations in a htmx request are:
@@ -1502,7 +1498,7 @@
 
 ## Security
 
-htmx allows you to define logic directly in your DOM.  This has a number of advantages, the largest being
+htmx allows you to define logic directly in your DOM.  This has a number of advantages, the largest being 
 [Locality of Behavior](@/essays/locality-of-behaviour.md), which makes your system easier to understand and
 maintain.
 
@@ -1512,8 +1508,8 @@
 
 ### Rule 1: Escape All User Content
 
-The first rule of HTML-based web development has always been: *do not trust input from the user*.  You should escape all
-3rd party, untrusted content that is injected into your site.  This is to prevent, among other issues,
+The first rule of HTML-based web development has always been: *do not trust input from the user*.  You should escape all 
+3rd party, untrusted content that is injected into your site.  This is to prevent, among other issues, 
 [XSS attacks](https://en.wikipedia.org/wiki/Cross-site_scripting).
 
 There is extensive documentation on XSS and how to prevent it on the excellent [OWASP Website](https://owasp.org/www-community/attacks/xss/),
@@ -1528,21 +1524,21 @@
 from a 3rd party then it _must_ be scrubbed, including removing attributes starting with `hx-` and `data-hx`, as well as
 inline `<script>` tags, etc.
 
-If you are injecting raw HTML and doing your own escaping, a best practice is to *whitelist* the attributes and tags you
-allow, rather than to blacklist the ones you disallow.
+If you are injecting raw HTML and doing your own escaping, a best practice is to *whitelist* the attributes and tags you 
+allow, rather than to blacklist the ones you disallow. 
 
 ### htmx Security Tools
 
 Of course, bugs happen and developers are not perfect, so it is good to have a layered approach to security for
-your web application, and htmx provides tools to help secure your application as well.
+your web application, and htmx provides tools to help secure your application as well. 
 
 Let's take a look at them.
 
 #### `hx-disable`
 
-The first tool htmx provides to help further secure your application is the [`hx-disable`](/attributes/hx-disable)
+The first tool htmx provides to help further secure your application is the [`hx-disable`](/attributes/hx-disable) 
 attribute.  This attribute will prevent processing of all htmx attributes on a given element, and on all elements within
-it.  So, for example, if you were including raw HTML content in a template (again, this is not recommended!) then you
+it.  So, for example, if you were including raw HTML content in a template (again, this is not recommended!) then you 
 could place a div around the content with the `hx-disable` attribute on it:
 
 ```html
@@ -1558,15 +1554,15 @@
 #### `hx-history`
 
 Another security consideration is htmx history cache.  You may have pages that have sensitive data that you do not
-want stored in the users `localStorage` cache.  You can omit a given page from the history cache by including the
-[`hx-history`](/attributes/hx-history) attribute anywhere on the page, and setting its value to `false`.
+want stored in the users `localStorage` cache.  You can omit a given page from the history cache by including the 
+[`hx-history`](/attributes/hx-history) attribute anywhere on the page, and setting its value to `false`.  
 
 #### Configuration Options
 
 htmx also provides configuration options related to security:
 
 * `htmx.config.selfRequestsOnly` - if set to `true`, only requests to the same domain as the current document will be allowed
-* `htmx.config.allowScriptTags` - htmx will process `<script>` tags found in new content it loads.  If you wish to disable
+* `htmx.config.allowScriptTags` - htmx will process `<script>` tags found in new content it loads.  If you wish to disable 
    this behavior you can set this configuration variable to `false`
 * `htmx.config.historyCacheSize` - can be set to `0` to avoid storing any HTML in the `localStorage` cache
 * `htmx.config.allowEval` - can be set to `false` to disable all features of htmx that rely on eval:
@@ -1598,7 +1594,7 @@
 
 ### CSP Options
 
-Browsers also provide tools for further securing your web application.  The most powerful tool available is a
+Browsers also provide tools for further securing your web application.  The most powerful tool available is a 
 [Content Security Policy](https://developer.mozilla.org/en-US/docs/Web/HTTP/CSP).  Using a CSP you can tell the
 browser to, for example, not issue requests to non-origin hosts, to not evaluate inline script tags, etc.
 
@@ -1617,7 +1613,46 @@
 
 ## Configuring htmx {#config}
 
-Htmx has some configuration options to customize defaults and to support compatibility between versions. See [Configuration Reference](@/reference.md#config).
+Htmx has some configuration options that can be accessed either programmatically or declaratively.  They are
+listed below:
+
+<div class="info-table">
+
+| Config Variable                       | Info                                                                                                                                                                       |
+|---------------------------------------|----------------------------------------------------------------------------------------------------------------------------------------------------------------------------|
+| `htmx.config.historyEnabled`          | defaults to `true`, really only useful for testing                                                                                                                         |
+| `htmx.config.historyCacheSize`        | defaults to 10                                                                                                                                                             |
+| `htmx.config.refreshOnHistoryMiss`    | defaults to `false`, if set to `true` htmx will issue a full page refresh on history misses rather than use an AJAX request                                                |
+| `htmx.config.defaultSwapStyle`        | defaults to `innerHTML`                                                                                                                                                    |
+| `htmx.config.defaultSwapDelay`        | defaults to 0                                                                                                                                                              |
+| `htmx.config.defaultSettleDelay`      | defaults to 20                                                                                                                                                             |
+| `htmx.config.includeIndicatorStyles`  | defaults to `true` (determines if the indicator styles are loaded)                                                                                                         |
+| `htmx.config.indicatorClass`          | defaults to `htmx-indicator`                                                                                                                                               |
+| `htmx.config.requestClass`            | defaults to `htmx-request`                                                                                                                                                 |
+| `htmx.config.addedClass`              | defaults to `htmx-added`                                                                                                                                                   |
+| `htmx.config.settlingClass`           | defaults to `htmx-settling`                                                                                                                                                |
+| `htmx.config.swappingClass`           | defaults to `htmx-swapping`                                                                                                                                                |
+| `htmx.config.allowEval`               | defaults to `true`, can be used to disable htmx's use of eval for certain features (e.g. trigger filters)                                                                  |
+| `htmx.config.allowScriptTags`         | defaults to `true`, determines if htmx will process script tags found in new content                                                                                       |
+| `htmx.config.inlineScriptNonce`       | defaults to `''`, meaning that no nonce will be added to inline scripts                                                                                                    |
+| `htmx.config.useTemplateFragments`    | defaults to `false`, HTML template tags for parsing content from the server (not IE11 compatible!)                                                                         |
+| `htmx.config.wsReconnectDelay`        | defaults to `full-jitter`                                                                                                                                                  |
+| `htmx.config.disableSelector`         | defaults to `[disable-htmx], [data-disable-htmx]`, htmx will not process elements with this attribute on it or a parent                                                    |
+| `htmx.config.timeout`                 | defaults to 0 in milliseconds                                                                                                                                              |
+| `htmx.config.defaultFocusScroll`      | if the focused element should be scrolled into view, defaults to false and can be overridden using the [focus-scroll](@/attributes/hx-swap.md#focus-scroll) swap modifier. |
+| `htmx.config.getCacheBusterParam`     | defaults to false, if set to true htmx will include a cache-busting parameter in `GET` requests to avoid caching partial responses by the browser                          |
+| `htmx.config.globalViewTransitions`   | if set to `true`, htmx will use the [View Transition](https://developer.mozilla.org/en-US/docs/Web/API/View_Transitions_API) API when swapping in new content.             |
+| `htmx.config.methodsThatUseUrlParams` | defaults to `["get"]`, htmx will format requests with this method by encoding their parameters in the URL, not the request body                                            |
+| `htmx.config.selfRequestsOnly`        | defaults to `false`, if set to `true` will only allow AJAX requests to the same domain as the current document                                                             |
+| `htmx.config.ignoreTitle`             | defaults to `false`, if set to `true` htmx will not update the title of the document when a `title` tag is found in new content                                            |
+
+</div>
+
+You can set them directly in javascript, or you can use a `meta` tag:
+
+```html
+<meta name="htmx-config" content='{"defaultSwapStyle":"outerHTML"}'>
+```
 
 ## Conclusion
 
