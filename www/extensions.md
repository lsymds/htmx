---
layout: layout.njk
title: </> htmx - Extensions
---

## htmx Extensions

Htmx provides an extension mechanism for defining and using extensions within htmx-based applications.

## <a name="using"></a>[Using Extensions](#using)

Using an extension involves two steps:

 * include the extension definition, which will add it to the `htmx` extension registry
 * reference the extension via  the [hx-ext](/attributes/hx-ext) attribute

Here is an example

```html
  <script src="/path/to/ext/debug.js" defer></script>
  <button hx-post="/example" hx-ext="debug">This Button Uses The Debug Extension</button>
```

This loads the debug extension off of the `unpkg` CDN and then adds the debug extension to the given button.  (This
will print out extensive logging for the button, for debugging purposes.)

Note that the `hx-ext` tag may be placed on parent elements if you want a plugin to apply to an entire part of the DOM,
and on the `body` tag for it to apply to all htmx requests.

**Tip:** To use multiple extensions on one element, separate them with a comma:

```html
  <button hx-post="/example" hx-ext="debug, json-enc">This Button Uses Two Extensions</button>
```

## <a name="ignore"></a> [Ignoring Extensions](#ignoring)

By default, extensions are applied to the DOM node where it is invoked, along with all child elements inside of that parent node.
If you need to disable an extension somewhere within the DOM tree, you can use the `ignore:` keyword to stop it from being used.

```html
<div hx-ext="debug">
  <button hx-post="/example">This button used the debug extension</button>
  <button hx-post="/example" hx-ext="ignore:debug">This button does not</button>
</div>
```

## <a name="included"></a> [Included Extensions](#included)

htmx includes a set of extensions out of the box that address common developer needs.  These extensions are tested
against `htmx` in each distribution.

### <a name="installing"></a> [Installing Extensions](#installing)

You can find the source for the bundled extensions at https://unpkg.com/browse/htmx.org/dist/ext/.  You will need
to include the javascript file for the extension and then install it using the [hx-ext](/attributes/hx-ext) attributes.

See the individual extension documentation for more details.

### <a name='reference'></a> [Included Extensions List](#reference)

<div class="info-table">

| Extension                                                    | Description
|--------------------------------------------------------------|-------------
| [`ajax-header`](/extensions/ajax-header)                     | includes the commonly-used `X-Requested-With` header that identifies ajax requests in many backend frameworks
| [`alpine-morph`](/extensions/alpine-morph)                   | an extension for using the [Alpine.js morph](https://alpinejs.dev/plugins/morph) plugin as the swapping mechanism in htmx.
| [`class-tools`](/extensions/class-tools)                     | an extension for manipulating timed addition and removal of classes on HTML elements
| [`client-side-templates`](/extensions/client-side-templates) | support for client side template processing of JSON responses
<<<<<<< HEAD
| [`debug`](/extensions/debug)                                 | an extension for debugging of a particular element using htmx
| [`disable-element`](/extensions/disable-element)             | an extension for disabling an element during an htmx request
| [`event-header`](/extensions/event-header)                   | includes a JSON serialized version of the triggering event, if any
| [`include-vals`](/extensions/include-vals)                   | allows you to include additional values in a request
| [`json-enc`](/extensions/json-enc)                           | use JSON encoding in the body of requests, rather than the default `x-www-form-urlencoded`
| [`loading-states`](/extensions/loading-states)               | allows you to disable inputs, add and remove CSS classes to any element while a request is in-flight.
| [`method-override`](/extensions/method-override)             | use the `X-HTTP-Method-Override` header for non-`GET` and `POST` requests
| [`morphdom-swap`](/extensions/morphdom-swap)                 | an extension for using the [morphdom](https://github.com/patrick-steele-idem/morphdom) library as the swapping mechanism in htmx.
| [`path-deps`](/extensions/path-deps)                         | an extension for expressing path-based dependencies [similar to intercoolerjs](http://intercoolerjs.org/docs.html#dependencies)
| [`preload`](/extensions/preload)                             | preloads selected `href` and `hx-get` targets based on rules you control.
| [`remove-me`](/extensions/remove-me)                         | allows you to remove an element after a given amount of time
| [`restored`](/extensions/restored)                           | allows you to trigger events when the back button has been pressed
| [`server-sent-events`](/extensions/server-sent-events)       | uni-directional server push messaging via [EventSource](https://developer.mozilla.org/en-US/docs/Web/API/EventSource)
| [`web-sockets`](/extensions/web-sockets)                     | bi-directional connection to WebSocket servers
| [`head-support`](/extensions/head-support)                   | support for merging the `head` tag from responses into the existing documents `head`
=======
| [`debug`](/extensions/debug) | an extension for debugging of a particular element using htmx
| [`disable-element`](/extensions/disable-element) | an extension for disabling an element during an htmx request
| [`event-header`](/extensions/event-header) | includes a JSON serialized version of the triggering event, if any
| [`include-vals`](/extensions/include-vals) | allows you to include additional values in a request
| [`json-enc`](/extensions/json-enc) | use JSON encoding in the body of requests, rather than the default `x-www-form-urlencoded`
| [`loading-states`](/extensions/loading-states) | allows you to disable inputs, add and remove CSS classes to any element while a request is in-flight.
| [`method-override`](/extensions/method-override) | use the `X-HTTP-Method-Override` header for non-`GET` and `POST` requests
| [`morphdom-swap`](/extensions/morphdom-swap) | an extension for using the [morphdom](https://github.com/patrick-steele-idem/morphdom) library as the swapping mechanism in htmx.
| [`multi-swap`](/extensions/multi-swap) | allows to swap multiple elements with different swap methods
| [`path-deps`](/extensions/path-deps) | an extension for expressing path-based dependencies [similar to intercoolerjs](http://intercoolerjs.org/docs.html#dependencies)
| [`preload`](/extensions/preload) | preloads selected `href` and `hx-get` targets based on rules you control.
| [`remove-me`](/extensions/remove-me) | allows you to remove an element after a given amount of time
| [`restored`](/extensions/restored) | allows you to trigger events when the back button has been pressed
| [`server-sent-events`](/extensions/server-sent-events) | uni-directional server push messaging via [EventSource](https://developer.mozilla.org/en-US/docs/Web/API/EventSource)
| [`web-sockets`](/extensions/web-sockets) | bi-directional connection to WebSocket servers
>>>>>>> 64572610

</div>

## <a name="defining"></a>[Defining an Extension](#defining)

To define an extension you call the `htmx.defineExtension()` function:

```html
<script>
  htmx.defineExtension('my-ext', {
    onEvent : function(name, evt) {
        console.log("Fired event: " + name, evt);
    }
  })
</script>
```

Typically, this is done in a stand-alone javascript file, rather than in an inline `script` tag.

Extensions should have names that are dash separated and that are reasonably short and descriptive.

Extensions can override the following default extension points to add or change functionality:

```javascript
{
    onEvent : function(name, evt) {return true;},
    transformResponse : function(text, xhr, elt) {return text;},
    isInlineSwap : function(swapStyle) {return false;},
    handleSwap : function(swapStyle, target, fragment, settleInfo) {return false;},
    encodeParameters : function(xhr, parameters, elt) {return null;}
}
```<|MERGE_RESOLUTION|>--- conflicted
+++ resolved
@@ -67,15 +67,16 @@
 | [`alpine-morph`](/extensions/alpine-morph)                   | an extension for using the [Alpine.js morph](https://alpinejs.dev/plugins/morph) plugin as the swapping mechanism in htmx.
 | [`class-tools`](/extensions/class-tools)                     | an extension for manipulating timed addition and removal of classes on HTML elements
 | [`client-side-templates`](/extensions/client-side-templates) | support for client side template processing of JSON responses
-<<<<<<< HEAD
 | [`debug`](/extensions/debug)                                 | an extension for debugging of a particular element using htmx
 | [`disable-element`](/extensions/disable-element)             | an extension for disabling an element during an htmx request
 | [`event-header`](/extensions/event-header)                   | includes a JSON serialized version of the triggering event, if any
 | [`include-vals`](/extensions/include-vals)                   | allows you to include additional values in a request
 | [`json-enc`](/extensions/json-enc)                           | use JSON encoding in the body of requests, rather than the default `x-www-form-urlencoded`
+| [`idiomoroph`](https://github.com/bigskysoftware/idiomorph)  | an extension for using the idimorph morphing algorightm as a swapping mechanism
 | [`loading-states`](/extensions/loading-states)               | allows you to disable inputs, add and remove CSS classes to any element while a request is in-flight.
 | [`method-override`](/extensions/method-override)             | use the `X-HTTP-Method-Override` header for non-`GET` and `POST` requests
 | [`morphdom-swap`](/extensions/morphdom-swap)                 | an extension for using the [morphdom](https://github.com/patrick-steele-idem/morphdom) library as the swapping mechanism in htmx.
+| [`multi-swap`](/extensions/multi-swap)                       | allows to swap multiple elements with different swap methods
 | [`path-deps`](/extensions/path-deps)                         | an extension for expressing path-based dependencies [similar to intercoolerjs](http://intercoolerjs.org/docs.html#dependencies)
 | [`preload`](/extensions/preload)                             | preloads selected `href` and `hx-get` targets based on rules you control.
 | [`remove-me`](/extensions/remove-me)                         | allows you to remove an element after a given amount of time
@@ -83,23 +84,6 @@
 | [`server-sent-events`](/extensions/server-sent-events)       | uni-directional server push messaging via [EventSource](https://developer.mozilla.org/en-US/docs/Web/API/EventSource)
 | [`web-sockets`](/extensions/web-sockets)                     | bi-directional connection to WebSocket servers
 | [`head-support`](/extensions/head-support)                   | support for merging the `head` tag from responses into the existing documents `head`
-=======
-| [`debug`](/extensions/debug) | an extension for debugging of a particular element using htmx
-| [`disable-element`](/extensions/disable-element) | an extension for disabling an element during an htmx request
-| [`event-header`](/extensions/event-header) | includes a JSON serialized version of the triggering event, if any
-| [`include-vals`](/extensions/include-vals) | allows you to include additional values in a request
-| [`json-enc`](/extensions/json-enc) | use JSON encoding in the body of requests, rather than the default `x-www-form-urlencoded`
-| [`loading-states`](/extensions/loading-states) | allows you to disable inputs, add and remove CSS classes to any element while a request is in-flight.
-| [`method-override`](/extensions/method-override) | use the `X-HTTP-Method-Override` header for non-`GET` and `POST` requests
-| [`morphdom-swap`](/extensions/morphdom-swap) | an extension for using the [morphdom](https://github.com/patrick-steele-idem/morphdom) library as the swapping mechanism in htmx.
-| [`multi-swap`](/extensions/multi-swap) | allows to swap multiple elements with different swap methods
-| [`path-deps`](/extensions/path-deps) | an extension for expressing path-based dependencies [similar to intercoolerjs](http://intercoolerjs.org/docs.html#dependencies)
-| [`preload`](/extensions/preload) | preloads selected `href` and `hx-get` targets based on rules you control.
-| [`remove-me`](/extensions/remove-me) | allows you to remove an element after a given amount of time
-| [`restored`](/extensions/restored) | allows you to trigger events when the back button has been pressed
-| [`server-sent-events`](/extensions/server-sent-events) | uni-directional server push messaging via [EventSource](https://developer.mozilla.org/en-US/docs/Web/API/EventSource)
-| [`web-sockets`](/extensions/web-sockets) | bi-directional connection to WebSocket servers
->>>>>>> 64572610
 
 </div>
 
