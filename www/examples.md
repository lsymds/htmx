--- conflicted
+++ resolved
@@ -21,12 +21,7 @@
 | [Active Search](/examples/active-search) | Demonstrates the active search box pattern
 | [Progress Bar](/examples/progress-bar) | Demonstrates a job-runner like progress bar
 | [Value Select](/examples/value-select) | Demonstrates making the values of a select dependent on another select
-<<<<<<< HEAD
 | [Animations](/examples/animations) | Demonstrates various animation techniques
 | [Dialogs - Browser](/examples/dialogs) | Demonstrates the prompt and confirm dialogs
 | [Dialogs - UIKIt](/examples/modal-uikit) | Demonstrates modal dialogs using UIKit
-=======
-| [Dialogs](/examples/dialogs) | Demonstrates the prompt and confirm dialogs
-| [Animations](/examples/animations) | Demonstrates various animation techniques
 | [Dialogs - Bootstrap](/examples/modal-bootstrap) | Demonstrates modal dialogs using Bootstrap
->>>>>>> 4e41dc47
