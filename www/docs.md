--- conflicted
+++ resolved
@@ -141,20 +141,6 @@
 After installing, you’ll need to use appropriate tooling to use `node_modules/htmx.org/dist/htmx.js` (or `.min.js`).
 For example, you might bundle htmx with some extensions and project-specific code.
 
-<<<<<<< HEAD
-### Via unpkg.com
-
-For prototyping or testing, you can use the npm package via the unpkg.com CDN.
-Avoid using unpkg.com or other JavaScript CDN’s in production, for [many good reasons](https://blog.wesleyac.com/posts/why-not-javascript-cdn) such as performance and robustness.
-
-To use htmx from unpkg.com, use this `<script>` tag:
-
-```html
-<script src="https://unpkg.com/htmx.org@1.8.0" integrity="TODO" crossorigin="anonymous" defer></script>
-```
-
-=======
->>>>>>> d9978348
 ### <a name="webpack">[Webpack](#webpack)
 
 If you are using webpack to manage your javascript:
