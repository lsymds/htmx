--- conflicted
+++ resolved
@@ -2,11 +2,7 @@
 layout: demo_layout.njk
 ---
         
-<<<<<<< HEAD
 ## Htmx Pattern: Infinite scroll
-=======
-## Infinite scroll
->>>>>>> 8becaf76
 
 The infinite scroll pattern provides a way to load content dynamically on user scrolling action.
 
