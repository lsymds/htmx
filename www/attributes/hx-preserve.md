---
layout: layout.njk
title: </> htmx - hx-preserve
---

## `hx-preserve`

<<<<<<< HEAD
The `hx-preserve` attribute allows you to keep a section of content unchanged between HTML replacement.  When hx-preserve 
is set to `true`, an element is preserved (by id) even if the surrounding HTML is updated by htmx.  An element *must* 
have an `id` to be preserved properly.
=======
The `hx-preserve` attribute allows you to keep an element unchanged during HTML replacement.
Elements with `hx-preserve` set are preserved by `id` when htmx updates any ancestor element.
You *must* set an unchanging `id` on elements for `hx-preserve` to work.
The response requires an element with the same `id`, but its type and other attributes are ignored.
>>>>>>> 4b572b8e

Note that some elements cannot unfortunately be preserved properly, such as iframes or certain types
of videos.  In these cases we recommend the [morphdom extension](/extensions/morphdom-swap/), which does a more elaborate DOM
reconciliation.

### Notes

* `hx-preserve` is not inherited<|MERGE_RESOLUTION|>--- conflicted
+++ resolved
@@ -5,16 +5,10 @@
 
 ## `hx-preserve`
 
-<<<<<<< HEAD
-The `hx-preserve` attribute allows you to keep a section of content unchanged between HTML replacement.  When hx-preserve 
-is set to `true`, an element is preserved (by id) even if the surrounding HTML is updated by htmx.  An element *must* 
-have an `id` to be preserved properly.
-=======
 The `hx-preserve` attribute allows you to keep an element unchanged during HTML replacement.
 Elements with `hx-preserve` set are preserved by `id` when htmx updates any ancestor element.
 You *must* set an unchanging `id` on elements for `hx-preserve` to work.
 The response requires an element with the same `id`, but its type and other attributes are ignored.
->>>>>>> 4b572b8e
 
 Note that some elements cannot unfortunately be preserved properly, such as iframes or certain types
 of videos.  In these cases we recommend the [morphdom extension](/extensions/morphdom-swap/), which does a more elaborate DOM
