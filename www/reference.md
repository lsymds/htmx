---
layout: layout.njk
title: </> htmx - Attributes
---


## Contents

* [Htmx Attributes](#attributes)
* [Htmx Additional Attributes](#attributes-additional)
* [Htmx CSS Classes](#classes)
* [Htmx Request Headers](#request_headers)
* [Htmx Response Headers](#response_headers)
* [Htmx Events](#events)
* [Htmx Extensions](/extensions#reference)
* [Javascript API](#api)

## <a name="attributes"></a> [Attribute Reference](#attributes)

The most significant attributes to use htmx.

<div class="info-table">

| Attribute                                      | Description |
|------------------------------------------------|-------------|
| [`hx-boost`](/attributes/hx-boost)             | add or remove [progressive enhancement](https://en.wikipedia.org/wiki/Progressive_enhancement) for links and forms
| [`hx-get`](/attributes/hx-get)                 | issues a `GET` to the specified URL
| [`hx-post`](/attributes/hx-post)               | issues a `POST` to the specified URL
| [`hx-push-url`](/attributes/hx-push-url)       | pushes the URL into the browser location bar, creating a new history entry
| [`hx-select`](/attributes/hx-select)           | select content to swap in from a response
| [`hx-select-oob`](/attributes/hx-select-oob)   | select content to swap in from a response, out of band (somewhere other than the target)
| [`hx-swap`](/attributes/hx-swap)               | controls how content is swapped in (`outerHTML`, `beforeEnd`, `afterend`, ...)
| [`hx-swap-oob`](/attributes/hx-swap-oob)       | marks content in a response to be out of band (should swap in somewhere other than the target)
| [`hx-target`](/attributes/hx-target)           | specifies the target element to be swapped
| [`hx-trigger`](/attributes/hx-trigger)         | specifies the event that triggers the request
| [`hx-vals`](/attributes/hx-vals)               | adds values to the parameters to submit with the request (JSON-formatted)

</div>

## <a name="attributes-additional"></a> [Additional Attribute Reference](#attributes-additional)

All other attributes available.

<div class="info-table">

| Attribute                                      | Description |
|------------------------------------------------|-------------|
| [`hx-confirm`](/attributes/hx-confirm)         | shows a `confim()` dialog before issuing a request
| [`hx-delete`](/attributes/hx-delete)           | issues a `DELETE` to the specified URL
| [`hx-disable`](/attributes/hx-disable)         | disables htmx processing for the given node and any children nodes
| [`hx-disinherit`](/attributes/hx-disinherit)   | control and disable automatic attribute inheritance for child nodes
| [`hx-encoding`](/attributes/hx-encoding)       | changes the request encoding type
| [`hx-ext`](/attributes/hx-ext)                 | extensions to use for this element
| [`hx-headers`](/attributes/hx-headers)         | adds to the headers that will be submitted with the request
| [`hx-history-elt`](/attributes/hx-history-elt) | the element to snapshot and restore during history navigation
| [`hx-include`](/attributes/hx-include)         | include additional data in requests
| [`hx-indicator`](/attributes/hx-indicator)     | the element to put the `htmx-request` class on during the request
| [`hx-params`](/attributes/hx-params)           | filters the parameters that will be submitted with a request
| [`hx-patch`](/attributes/hx-patch)             | issues a `PATCH` to the specified URL
| [`hx-preserve`](/attributes/hx-preserve)       | specifies elements to keep unchanged between requests
| [`hx-prompt`](/attributes/hx-prompt)           | shows a `prompt()` before submitting a request
| [`hx-put`](/attributes/hx-put)                 | issues a `PUT` to the specified URL
| [`hx-replace-url`](/attributes/hx-replace-url) | replace the URL in the browser location bar
| [`hx-request`](/attributes/hx-request)         | configures various aspects of the request
| [`hx-sse`](/extensions/server-sent-events)     | has been moved to an extension.  [Documentation for older versions](/attributes/hx-sse)
<<<<<<< HEAD
| [`hx-swap`](/attributes/hx-swap)               | controls how the response content is swapped into the DOM (e.g. 'outerHTML' or 'beforeEnd')
| [`hx-swap-oob`](/attributes/hx-swap-oob)       | marks content in a response as being "Out of Band", i.e. swapped somewhere other than the target
| [`hx-sync`](/attributes/hx-sync)               | controls requests made by different elements are synchronized with one another
| [`hx-target`](/attributes/hx-target)           | specifies the target element to be swapped
| [`hx-trigger`](/attributes/hx-trigger)         | specifies the event that triggers the request
| [`hx-vals`](/attributes/hx-vals)               | adds JSON-formatted values to the parameters that will be submitted with the request
| [`hx-validate`](/attributes/hx-validate)       | allows you to enable HTML5-style validation for requests by non-form elements
| [`hx-vars`](/attributes/hx-vars)               | adds calculated values to the parameters that will be submitted with the request (deprecated)
=======
| [`hx-sync`](/attributes/hx-sync)               | control how requests made be different elements are synchronized
| [`hx-vars`](/attributes/hx-vars)               | adds values dynamically to the parameters to submit with the request (deprecated, please use `hx-vals`)
>>>>>>> ac38a1a7
| [`hx-ws`](/extensions/web-sockets)             | has been moved to an extension.  [Documentation for older versions](/attributes/hx-ws)


</div>

## <a name="classes"></a> [CSS Class Reference](#classes)

<div class="info-table">

| Class | Description |
|-----------|-------------|
| `htmx-added` | Applied to a new piece of content before it is swapped, removed after it is settled.
| `htmx-indicator` | A dynamically generated class that will toggle visible (opacity:1) when a `htmx-request` class is present
| `htmx-request` | Applied to either the element or the element specified with [`hx-indicator`](/attributes/hx-indicator) while a request is ongoing
| `htmx-settling` | Applied to a target after content is swapped, removed after it is settled. The duration can be modified via [`hx-swap`](/attributes/hx-swap).
| `htmx-swapping` | Applied to a target before any content is swapped, removed after it is swapped. The duration can be modified via [`hx-swap`](/attributes/hx-swap).

</div>

## <a name="headers"></a> [HTTP Header Reference](#headers)

### <a name="request_headers"></a> [Request Headers Reference](#request_headers)

<div class="info-table">

| Header | Description |
|-------|-------------|
| `HX-Boosted` | indicates that the request is via an element using [hx-boost](/attributes/hx-boost)
| `HX-Current-URL` | the current URL of the browser
| `HX-History-Restore-Request` | `true` if the request is for history restoration after a miss in the local history cache
| `HX-Prompt` | the user response to an [hx-prompt](/attributes/hx-prompt)
| `HX-Request` | always `true`
| `HX-Target` | the `id` of the target element if it exists
| `HX-Trigger-Name` | the `name` of the triggered element if it exists
| `HX-Trigger` | the `id` of the triggered element if it exists

</div>

### <a name="response_headers"></a> [Response Headers Reference](#response_headers)

<div class="info-table">

| Header                                           | Description |
|--------------------------------------------------|-------------|
| [`HX-Location`](/headers/hx-location)            | Allows you to do a client-side redirect that does not do a full page reload
| [`HX-Push-Url`](/headers/hx-push-url)            | pushes a new url into the history stack
| `HX-Redirect`                                    | can be used to do a client-side redirect to a new location
| `HX-Refresh`                                     | if set to "true" the client side will do a a full refresh of the page
| [`HX-Replace-Url`](/headers/hx-replace-url)      | replaces the current URL in the location bar
| `HX-Reswap`                                      | Allows you to specify how the response will be swapped. See [hx-swap](/attributes/hx-swap) for possible values 
| `HX-Retarget`                                    | A CSS selector that updates the target of the content update to a different element on the page
| [`HX-Trigger`](/headers/hx-trigger)              | allows you to trigger client side events, see the [documentation](/headers/hx-trigger) for more info
| [`HX-Trigger-After-Settle`](/headers/hx-trigger) | allows you to trigger client side events, see the [documentation](/headers/hx-trigger) for more info
| [`HX-Trigger-After-Swap`](/headers/hx-trigger)   | allows you to trigger client side events, see the [documentation](/headers/hx-trigger) for more info

</div>

## <a name="events"></a> [Event Reference](#events)

<div class="info-table">

| Event | Description |
|-------|-------------|
| [`htmx:abort`](/events#htmx:abort) | send this event to an element to abort a request
| [`htmx:afterOnLoad`](/events#htmx:afterOnLoad) | triggered after an AJAX request has completed processing a successful response
| [`htmx:afterProcessNode`](/events#htmx:afterProcessNode) | triggered after htmx has initialized a node
| [`htmx:afterRequest`](/events#htmx:afterRequest)  | triggered after an AJAX request has completed
| [`htmx:afterSettle`](/events#htmx:afterSettle)  | triggered after the DOM has settled
| [`htmx:afterSwap`](/events#htmx:afterSwap)  | triggered after new content has been swapped in
| [`htmx:beforeOnLoad`](/events#htmx:beforeOnLoad)  | triggered before any response processing occurs
| [`htmx:beforeProcessNode`](/events#htmx:afterProcessNode) | triggered before htmx initializes a node
| [`htmx:beforeRequest`](/events#htmx:beforeRequest)  | triggered before an AJAX request is made
| [`htmx:beforeSwap`](/events#htmx:beforeSwap)  | triggered before a swap is done, allows you to configure the swap
| [`htmx:beforeSend`](/events#htmx:beforeSend)  | triggered just before an ajax request is sent
| [`htmx:configRequest`](/events#htmx:configRequest)  | triggered before the request, allows you to customize parameters, headers
| [`htmx:historyCacheError`](/events#htmx:historyCacheError)  | triggered on an error during cache writing
| [`htmx:historyCacheMiss`](/events#htmx:historyCacheMiss)  | triggered on a cache miss in the history subsystem
| [`htmx:historyCacheMissError`](/events#htmx:historyCacheMissError)  | triggered on a unsuccessful remote retrieval 
| [`htmx:historyCacheMissLoad`](/events#htmx:historyCacheMissLoad)  | triggered on a succesful remote retrieval 
| [`htmx:historyRestore`](/events#htmx:historyRestore)  | triggered when htmx handles a history restoration action
| [`htmx:beforeHistorySave`](/events#htmx:beforeHistorySave)  | triggered before content is saved to the history cache
| [`htmx:load`](/events#htmx:load)  | triggered when new content is added to the DOM
| [`htmx:noSSESourceError`](/events#htmx:noSSESourceError)  | triggered when an element refers to a SSE event in its trigger, but no parent SSE source has been defined
| [`htmx:onLoadError`](/events#htmx:onLoadError)  | triggered when an exception occurs during the onLoad handling in htmx
| [`htmx:oobAfterSwap`](/events#htmx:oobAfterSwap)  | triggered after an of band element as been swapped in
| [`htmx:oobBeforeSwap`](/events#htmx:oobBeforeSwap)  | triggered before an out of band element swap is done, allows you to configure the swap
| [`htmx:oobErrorNoTarget`](/events#htmx:oobErrorNoTarget)  | triggered when an out of band element does not have a matching ID in the current DOM
| [`htmx:prompt`](/events#htmx:prompt)  | triggered after a prompt is shown
| [`htmx:pushedIntoHistory`](/events#htmx:pushedIntoHistory)  | triggered after an url is pushed into history
| [`htmx:responseError`](/events#htmx:responseError)  | triggered when an HTTP response error (non-`200` or `300` response code) occurs
| [`htmx:sendError`](/events#htmx:sendError)  | triggered when a network error prevents an HTTP request from happening
| [`htmx:sseError`](/events#htmx:sseError)  | triggered when an error occurs with a SSE source
| [`htmx:swapError`](/events#htmx:swapError)  | triggered when an error occurs during the swap phase
| [`htmx:targetError`](/events#htmx:targetError)  | triggered when an invalid target is specified
| [`htmx:timeout`](/events#htmx:timeout)  | triggered when a request timeout occurs
| [`htmx:validation:validate`](/events#htmx:validation:validate)  | triggered before an element is validated
| [`htmx:validation:failed`](/events#htmx:validation:failed)  | triggered when an element fails validation
| [`htmx:validation:halted`](/events#htmx:validation:halted)  | triggered when a request is halted due to validation errors
| [`htmx:xhr:abort`](/events#htmx:xhr:abort)  | triggered when an ajax request aborts
| [`htmx:xhr:loadend`](/events#htmx:xhr:loadend)  | triggered when an ajax request ends
| [`htmx:xhr:loadstart`](/events#htmx:xhr:loadstart)  | triggered when an ajax request starts
| [`htmx:xhr:progress`](/events#htmx:xhr:progress)  | triggered periodically during an ajax request that supports progress events

</div>

## <a name="api"></a> [Javascript API Reference](#api)

<div class="info-table">

| Method | Description |
|-------|-------------|
| [`htmx.addClass()`](/api#addClass)  | Adds a class to the given element
| [`htmx.ajax()`](/api#ajax)  | Issues an htmx-style ajax request
| [`htmx.closest()`](/api#closest)  | Finds the closest parent to the given element matching the selector
| [`htmx.config`](/api#config)  | A property that holds the current htmx config object
| [`htmx.createEventSource`](/api#createEventSource)  | A property holding the function to create SSE EventSource objects for htmx
| [`htmx.createWebSocket`](/api#createWebSocket)  | A property holding the function to create WebSocket objects for htmx
| [`htmx.defineExtension()`](/api#defineExtension)  | Defines an htmx [extension](/extensions)
| [`htmx.find()`](/api#find)  | Finds a single element matching the selector
| [`htmx.findAll()` `htmx.findAll(elt, selector)`](/api#find)  | Finds all elements matching a given selector
| [`htmx.logAll()`](/api#logAll)  | Installs a logger that will log all htmx events
| [`htmx.logger`](/api#logger)  | A property set to the current logger (default is `null`)
| [`htmx.off()`](/api#off)  | Removes an event listener from the given element
| [`htmx.on()`](/api#on)  | Creates an event listener on the given element, returning it
| [`htmx.onLoad()`](/api#onLoad)  | Adds a callback handler for the `htmx:load` event
| [`htmx.parseInterval()`](/api#parseInterval)  | Parses an interval declaration into a millisecond value
| [`htmx.process()`](/api#process)  | Processes the given element and its children, hooking up any htmx behavior
| [`htmx.remove()`](/api#remove)  | Removes the given element
| [`htmx.removeClass()`](/api#removeClass)  | Removes a class from the given element
| [`htmx.removeExtension()`](/api#removeExtension)  | Removes an htmx [extension](/extensions)
| [`htmx.takeClass()`](/api#takeClass)  | Takes a class from other elements for the given element
| [`htmx.toggleClass()`](/api#toggleClass)  | Toggles a class from the given element
| [`htmx.trigger()`](/api#trigger)  | Triggers an event on an element
| [`htmx.values()`](/api#values)  | Returns the input values associated with the given element

</div>
<|MERGE_RESOLUTION|>--- conflicted
+++ resolved
@@ -63,19 +63,8 @@
 | [`hx-replace-url`](/attributes/hx-replace-url) | replace the URL in the browser location bar
 | [`hx-request`](/attributes/hx-request)         | configures various aspects of the request
 | [`hx-sse`](/extensions/server-sent-events)     | has been moved to an extension.  [Documentation for older versions](/attributes/hx-sse)
-<<<<<<< HEAD
-| [`hx-swap`](/attributes/hx-swap)               | controls how the response content is swapped into the DOM (e.g. 'outerHTML' or 'beforeEnd')
-| [`hx-swap-oob`](/attributes/hx-swap-oob)       | marks content in a response as being "Out of Band", i.e. swapped somewhere other than the target
-| [`hx-sync`](/attributes/hx-sync)               | controls requests made by different elements are synchronized with one another
-| [`hx-target`](/attributes/hx-target)           | specifies the target element to be swapped
-| [`hx-trigger`](/attributes/hx-trigger)         | specifies the event that triggers the request
-| [`hx-vals`](/attributes/hx-vals)               | adds JSON-formatted values to the parameters that will be submitted with the request
-| [`hx-validate`](/attributes/hx-validate)       | allows you to enable HTML5-style validation for requests by non-form elements
-| [`hx-vars`](/attributes/hx-vars)               | adds calculated values to the parameters that will be submitted with the request (deprecated)
-=======
 | [`hx-sync`](/attributes/hx-sync)               | control how requests made be different elements are synchronized
 | [`hx-vars`](/attributes/hx-vars)               | adds values dynamically to the parameters to submit with the request (deprecated, please use `hx-vals`)
->>>>>>> ac38a1a7
 | [`hx-ws`](/extensions/web-sockets)             | has been moved to an extension.  [Documentation for older versions](/attributes/hx-ws)
 
 
