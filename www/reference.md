---
layout: layout.njk
title: </> htmx - Attributes
---


## <a name="attributes"></a> [Attribute Reference](#attributes)

<div class="info-table">

| Attribute | Description |
|-----------|-------------|
| [`hx-boost`](/attributes/hx-boost) | progressively enhances anchors and forms to use AJAX requests
| [`hx-confirm`](/attributes/hx-confirm) | shows a confim() dialog before issuing a request
| [`hx-delete`](/attributes/hx-delete) | issues a `DELETE` to the specified URL
| [`hx-error-url`](/attributes/hx-error-url) | a URL to send client-side errors to
| [`hx-ext`](/attributes/hx-ext) | extensions to use for this element
| [`hx-get`](/attributes/hx-get) | issues a `GET` to the specified URL
| [`hx-history-elt`](/attributes/hx-history-elt) | the element to snapshot and restore during history navigation
| [`hx-include`](/attributes/hx-include) | includes additional data in AJAX requests
| [`hx-indicator`](/attributes/hx-indicator) | the element to put the `htmx-request` class on during the AJAX request
| [`hx-params`](/attributes/hx-params) | filters the parameters that will be submitted with a request
| [`hx-patch`](/attributes/hx-patch) | issues a `PATCH` to the specified URL
| [`hx-post`](/attributes/hx-post) | issues a `POST` to the specified URL
| [`hx-prompt`](/attributes/hx-prompt) | shows a prompt before submitting a request
| [`hx-push-url`](/attributes/hx-push-url) | pushes the URL into the location bar, creating a new history entry
| [`hx-put`](/attributes/hx-put) | issues a `PUT` to the specified URL
| [`hx-select`](/attributes/hx-select) | selects a subset of the server response to process
| [`hx-sse`](/attributes/hx-sse) | establishes and listens to [SSE](https://developer.mozilla.org/en-US/docs/Web/API/Server-sent_events/Using_server-sent_events) sources for events
| [`hx-swap-oob`](/attributes/hx-swap-oob) | marks content in a response as being "Out of Band", i.e. swapped somewhere other than the target 
| [`hx-swap`](/attributes/hx-swap) | controls how the response content is swapped into the DOM (e.g. 'outerHTML' or 'beforeEnd')
| [`hx-target`](/attributes/hx-target) | specifies the target element to be swapped
| [`hx-trigger`](/attributes/hx-trigger) | specifies the event that triggers the request
| [`hx-ws`](/attributes/hx-ws) | establishes a `WebSocket` or sends information to one

</div>

## <a name="classes"></a> [CSS Class Reference](#classes)

<div class="info-table">

| Class | Description |
|-----------|-------------|
| `htmx-indicator` | A dynamically generated class that will toggle visible (opacity:1) when a `htmx-request` class is present
| `htmx-request` | Applied to either the element or the element specified with [`hx-indicator`](/attributes/hx-indicator) while a request is ongoing
| `htmx-settling` | Applied to a target after content is swapped, removed after it is settled
| `htmx-swapping` | Applied to a target before any content is swapped, removed after it is swapped

</div>

## <a name="headers"></a> [HTTP Header Reference](#headers)

### <a name="request_headers"></a> [Request Headers](#request_headers)

<div class="info-table">

| Header | Description |
|-------|-------------|
| `X-HTTP-Method-Override` | the HTTP verb for non-`GET` and `POST` requests
<<<<<<< HEAD
| `X-HX-Active-Element-Name` | the `name` of the active element if it exists
| `X-HX-Active-Element-Value` | the `value` of the active element if it exists
| `X-HX-Active-Element` | the `id` of the active element if it exists
| `X-HX-Current-URL` | the current URL of the browser
| `X-HX-Event-Target` | the `id` of the original event target 
| `X-HX-Prompt` | the user response to an [hx-prompt](/attributes/hx-prompt)
| `X-HX-Request` | always `true`
| `X-HX-Target` | the `id` of the target element if it exists
| `X-HX-Trigger-Name` | the `name` of the triggered element if it exists
| `X-HX-Trigger` | the `id` of the triggered element if it exists
=======
| `HX-Active-Element-Name` | the `name` of the active element if it exists
| `HX-Active-Element-Value` | the `value` of the active element if it exists
| `HX-Active-Element` | the `id` of the active element if it exists
| `HX-Current-URL` | the current URL of the browser
| `HX-Event-Target` | the `id` of the original event target 
| `HX-Prompt` | the user response to an [ic-prompt](/attributes/hx-prompt)
| `HX-Request` | always `true`
| `HX-Target` | the `id` of the target element if it exists
| `HX-Trigger-Name` | the `name` of the triggered element if it exists
| `HX-Trigger` | the `id` of the triggered element if it exists
>>>>>>> c39e902c

</div>

### <a name="response_headers"></a> [Response Headers](#response_headers)

<div class="info-table">

| Header | Description |
|-------|-------------|
| `HX-Push` | pushes a new url into the history stack
| [`HX-Trigger`](/headers/x-hx-trigger) | allows you to trigger client side events, see the [documentation](/headers/x-hx-trigger) for more info

</div>

## <a name="events"></a> [Event Reference](#events)

<div class="info-table">

| Event | Description |
|-------|-------------|
| [`afterOnLoad.htmx`](/events#afterOnLoad.htmx) | triggered after an AJAX request has completed processing a successful response
| [`afterRequest.htmx`](/events#afterRequest.htmx)  | triggered after an AJAX request has completed
| [`afterSettle.htmx`](/events#afterSettle.htmx)  | triggered after the DOM has settled
| [`afterSwap.htmx`](/events#afterSwap.htmx)  | triggered after new content has been swapped in
| [`beforeOnLoad.htmx`](/events#beforeOnLoad.htmx)  | triggered before any response processing occurs
| [`beforeRequest.htmx`](/events#beforeRequest.htmx)  | triggered before an AJAX request is made
| [`beforeSwap.htmx`](/events#beforeSwap.htmx)  | triggered before a swap is done
| [`configRequest.htmx`](/events#configRequest.htmx)  | triggered before the request, allows you to customize parameters, headers
| [`historyCacheMiss.htmx`](/events#historyCacheMiss.htmx)  | triggered on a cache miss in the history subsystem
| [`historyCacheMissError.htmx`](/events#historyCacheMissError.htmx)  | triggered on a unsuccessful remote retrieval 
| [`historyCacheMissLoad.htmx`](/events#historyCacheMissLoad.htmx)  | triggered on a succesful remote retrieval 
| [`historyRestore.htmx`](/events#historyRestore.htmx)  | triggered when htmx handles a history restoration action
| [`beforeHistorySave.htmx`](/events#beforeHistorySave.htmx)  | triggered before content is saved to the history cache
| [`load.htmx`](/events#load.htmx)  | triggered when new content is added to the DOM
| [`noSSESourceError.htmx`](/events#noSSESourceError.htmx)  | triggered when an element refers to a SSE event in its trigger, but no parent SSE source has been defined
| [`onLoadError.htmx`](/events#onLoadError.htmx)  | triggered when an exception occurs during the onLoad handling in htmx
| [`oobErrorNoTarget.htmx`](/events#oobErrorNoTarget.htmx)  | triggered when an out of band element does not have a matching ID in the current DOM
| [`prompt.htmx`](/events#prompt.htmx)  | triggered after a prompt is shown
| [`responseError.htmx`](/events#responseError.htmx)  | triggered when an HTTP response error (non-`200` or `300` response code) occurs
| [`sendError.htmx`](/events#sendError.htmx)  | triggered when a network error prevents an HTTP request from happening
| [`sseError.htmx`](/events#sseError.htmx)  | triggered when an error occurs with a SSE source
| [`swapError.htmx`](/events#swapError.htmx)  | triggered when an error occurs during the swap phase
| [`targetError.htmx`](/events#targetError.htmx)  | triggered when an invalid target is specified

</div>
<|MERGE_RESOLUTION|>--- conflicted
+++ resolved
@@ -57,18 +57,6 @@
 | Header | Description |
 |-------|-------------|
 | `X-HTTP-Method-Override` | the HTTP verb for non-`GET` and `POST` requests
-<<<<<<< HEAD
-| `X-HX-Active-Element-Name` | the `name` of the active element if it exists
-| `X-HX-Active-Element-Value` | the `value` of the active element if it exists
-| `X-HX-Active-Element` | the `id` of the active element if it exists
-| `X-HX-Current-URL` | the current URL of the browser
-| `X-HX-Event-Target` | the `id` of the original event target 
-| `X-HX-Prompt` | the user response to an [hx-prompt](/attributes/hx-prompt)
-| `X-HX-Request` | always `true`
-| `X-HX-Target` | the `id` of the target element if it exists
-| `X-HX-Trigger-Name` | the `name` of the triggered element if it exists
-| `X-HX-Trigger` | the `id` of the triggered element if it exists
-=======
 | `HX-Active-Element-Name` | the `name` of the active element if it exists
 | `HX-Active-Element-Value` | the `value` of the active element if it exists
 | `HX-Active-Element` | the `id` of the active element if it exists
@@ -79,7 +67,6 @@
 | `HX-Target` | the `id` of the target element if it exists
 | `HX-Trigger-Name` | the `name` of the triggered element if it exists
 | `HX-Trigger` | the `id` of the triggered element if it exists
->>>>>>> c39e902c
 
 </div>
 
