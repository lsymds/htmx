--- conflicted
+++ resolved
@@ -69,13 +69,7 @@
 
 Nice transitions are, well, nice.  We think that designers tend to over-estimate their contribution to application usability, however.  Yes, the demo sizzles, but on the 20th click users often just want the UI to get on with it.
 
-<<<<<<< HEAD
-That being said, htmx supports using [standard CSS transitions](https://htmx.org/examples/animations/) to make animations possible.  
-Obviously there is a limit to what you can achieve with these pure CSS techniques, but we believe this can give you the
-80 of an 80/20 situation.  (Or, perhaps, the 95 of a 95/5 situation.)
-=======
 That being said, htmx supports using [standard CSS transtions](https://htmx.org/examples/animations/) to make animations possible.  Obviously there is a limit to what you can achieve with these pure CSS techniques, but we believe this can give you the 80 of an 80/20 situation.  (Or, perhaps, the 95 of a 95/5 situation.)
->>>>>>> c2980e5c
 
 ### "Multipage Apps Load Javascript Libraries Every Request"
 
