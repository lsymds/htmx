# Changelog


<<<<<<< HEAD
## [1.1.0] - 2021-1-6

* Newly added [preload extension](https://htmx.org/extensions/preload/) allows you to preload resources for lower
  latency requests!
* Support the `ignore:` modifier for extensions
* Updated form variable order inclusion to include the enclosing form *last* so that, in the presence of multiple 
  values, the most relevant value is the most likely to be selected by the server
* Support for the [`htmx.ajax()`](https://dev.htmx.org/api/#ajax) javascript function, to issue an htmx-style ajax 
  request from javascript
* Removed the following htmx request headers for better cache behavior: `HX-Event-Target`, `HX-Active-Element`, 
  `HX-Active-Element-Name`, `HX-Active-Element-Value`
* Added the [`hx-preserve`](https://dev.htmx.org/attributes/hx-preserve) attribute, which allows 
  you to preserve elements across requests (for example, to keep a video element playing properly)
* The [path-deps](https://dev.htmx.org/extensions/path-deps/#refresh) now surfaces a small api
  for refreshing path dependencies manually in javascript
* Now support the `from:` clause on [`hx-trigger`](https://dev.htmx.org/attributes/hx-trigger) to
  allow an element to respond to events on other elements.
* Added the `htmx:beforeProcessNode` event, renamed the (previously undocumented) `htmx:processedNode` to `htmx:afterProcessNode`
* Added `closest` syntax support for the [`hx-indicator`](https://dev.htmx.org/attributes/hx-indicator) attribute
* Added `on load` support for the newest version of [hyperscript](https://hyperscript.org)
* Added the `htmx.config.allowEval` configuration value, for CSP compatibility
* Bug fixes & improvements 
  
=======
>>>>>>> 530bc1ee
## [1.0.2] - 2020-12-12

* Extend all API methods to take a string selector as well as an element
* Out of band swap elements need not be top level now
* [`hx-swap-oob`](https://htmx.org/attributes/hx-swap-oob) now can accept a CSS selector to retarget with

## [1.0.1] - 2020-12-04

* AJAX file upload now correctly fires events, allowing for [a proper progress bar](https://htmx.org/examples/file-upload)
* htmx api functions that expect an element now can accept a string selector instead:
   ```js
    htmx.on('#form', 'htmx:xhr:progress', function(evt) {
      htmx.find('#progress').setAttribute('value', evt.detail.loaded/evt.detail.total * 100)
    });
   ```
* htmx now properly handles the `multiple` attribute on `<select>` elements

## [1.0.0] - 2020-11-24

* Bumped the release version :)

## [0.4.1] - 2020-11-23

* Fixed bug with title tag support when title tag contained HTML entities
* Pass properties for the `loadstart`, `loadend`, `progress`, `abort` events through properly to the htmx equivalents

## [0.4.0] - 2020-11-16

* Now support the `HX-Redirect` and `HX-Refresh` response headers for redirecting client side and triggering a page refresh, respectively
* `hx-vars` now overrides input values
* `<title>` tags in responses will be used to update page titles
* All uses of `eval()` have been removed in favor of `Function`
* [`hx-vals`](https://htmx.org/attributes/hx-vals) is available as a safe alternative to `hx-vars`.  It uses `JSON.parse()` rather than evaluation, if you wish to safely pass user-provided values through to htmx.

## [0.3.0] - 2020-10-27

* `hx-trigger` parsing has been rewritten and now supports [trigger filters](https://htmx.org/docs/#trigger-filters) to filter
  events based on arbitrary javascript expressions
* htmx now supports two additional response headers `HX-Trigger-After-Swap` and `HX-Trigger-After-Settle` allowing
  an event to be triggered after a given life cycle event (instead of before the swap)
* The `requestConfig` is now passed out to events surrounding the AJAX life cycle
* htmx now evaluates `<script>` tags as javascript when no language is defined on them
* A new [`event-header`](https://htmx.org/extensions/event-header) extension, which will include a serialized JSON representation of the triggering event in requests
  
## [0.2.0] - 2020-9-30

* AJAX file upload [support](https://htmx.org/docs#files)
* The HTML validation API is [respected](https://htmx.org/docs#validation)

## [0.1.0] - 2020-9-18

* *BREAKING CHANGE*: The SSE attribute [`hx-sse`](https://htmx.org/attributes/hx-sse/) and the Web Sockets attribute [`hx-ws`](https://htmx.org/attributes/hx-ws) have changed syntax to now use colon separators: `hx-sse='connect:/chat swap:message'`
* The SSE attribute [`hx-sse`](https://htmx.org/attributes/hx-sse/) allows for swapping content directly on an event, in addition to triggering an htmx element,
with the new `swap:<event name>` syntax.
* [`hx-target`](https://htmx.org/attributes/hx-target) now supports a `find` syntax to find elements below the element by a CSS selector
* htmx plays better with deferred loading and many package managers
* All htmx events are dispatched in both camelCase as well as kebab-case, for better compatibility with AlpineJS and other frameworks.  (e.g. `htmx:afterOnLoad` will also be triggered as
`htmx:after-on-load`)
* [hypeerscript](https://hyperscript.org) is now initialized independently of htmx

## [0.0.8] - 2020-7-8

* The `view` modifier on `hx-swap` has been renamed to `show`: `hx-swap='innerHTML show:top'`

## [0.0.7] - 2020-6-30

* The [`hx-swap`](https://htmx.org/attributes/hx-swap) attribute now supports two new modifiers:
    * `scroll` - allows you to scroll the target to the `top` or `bottom`
    * `view` - allows you to scroll the `top` or `bottom` of the target into view
* The [`hx-push-url`](https://htmx.org/attributes/hx-push-url) attribute now can optionally take a URL to push, in addition to `true` and `false`
* Added the [`hx-vars`](https://htmx.org/attributes/hx-vars) attribute that allows you to dynamically add to the parameters that will be submitted with a request

## [0.0.6] - 2020-6-20

* Custom request/response headers no longer start with the `X-` prefix, which is no longer recommended
* empty verb attributes are now allowed and follow the anchor tag semantics (e.g. `<div hx-get></div>`)
* nunjuks inline rendering is now supported in the `client-side-templates` extension
* the new `ajax-header` extension includes the `X-Requested-With` header
* bad JSON is now handled more gracefully
* `hx-swap="none"` will cause no swap to take place <https://github.com/bigskysoftware/htmx/issues/89>
* `hx-trigger` now supports a `throttle` modifier <https://github.com/bigskysoftware/htmx/issues/88>
* the focused element is preserved if possible after a replacement
* perf improvements for large DOM trees with sparse `hx-` annotations

## [0.0.4] - 2020-5-24

* Extension mechanism added
* SSE support added
* WebSocket support added

## [0.0.3] - 2020-5-17

* Renamed to htmx
* A bug fix for the `hx-prompt` attribute
* A bug fix for multiple `hx-swap-oob` attributes
* Moved the default CSS indicator injection into its own sheet to avoid breaking
* Added the `htmx.config.includeIndicatorStyles` configuration option so people can opt out of injecting the indicator CSS


## [0.0.1] - 2020-5-15

* Initial release (originally named kutty)<|MERGE_RESOLUTION|>--- conflicted
+++ resolved
@@ -1,7 +1,6 @@
 # Changelog
 
 
-<<<<<<< HEAD
 ## [1.1.0] - 2021-1-6
 
 * Newly added [preload extension](https://htmx.org/extensions/preload/) allows you to preload resources for lower
@@ -24,9 +23,7 @@
 * Added `on load` support for the newest version of [hyperscript](https://hyperscript.org)
 * Added the `htmx.config.allowEval` configuration value, for CSP compatibility
 * Bug fixes & improvements 
-  
-=======
->>>>>>> 530bc1ee
+
 ## [1.0.2] - 2020-12-12
 
 * Extend all API methods to take a string selector as well as an element
